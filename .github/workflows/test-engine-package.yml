--- conflicted
+++ resolved
@@ -21,11 +21,7 @@
         required: false
 
 env:
-<<<<<<< HEAD
   PYTHON_VERSION: "3.11.9"
-=======
-  PYTHON_VERSION: "3.11.3"
->>>>>>> 1269fabb
   REPO_URL:
     |- # repo_url指定時はrepo_urlを、それ以外はgithubのリポジトリURLを使用
     ${{ (github.event.inputs || inputs).repo_url || format('{0}/{1}', github.server_url, github.repository) }}
@@ -71,11 +67,7 @@
         uses: actions/setup-python@v5
         with:
           python-version: ${{ env.PYTHON_VERSION }}
-<<<<<<< HEAD
           cache: poetry
-=======
-          cache: pip
->>>>>>> 1269fabb
 
       - name: <Setup> Download ENGINE package
         run: |
@@ -89,14 +81,8 @@
         if: startsWith(matrix.target, 'linux') || startsWith(matrix.target, 'macos')
         run: chmod +x dist/run
 
-<<<<<<< HEAD
-      - name: <Setup> Install Python dependencies
-        run: |
-          poetry install --with=test
-=======
       - name: <Setup> Install Python test dependencies
-        run: pip install -r requirements-test.txt
->>>>>>> 1269fabb
+        run: poetry install --with=test
 
       - name: <Test> Test ENGINE package
         run: poetry run python build_util/check_release_build.py --dist_dir dist/