name: test

on:
  push:
  pull_request:
  workflow_dispatch:

defaults:
  run:
    shell: bash

env:
  PYTHON_VERSION: "3.11.3"

jobs:
  test:
    runs-on: ${{ matrix.os }}
    strategy:
      matrix:
<<<<<<< HEAD
        os: [windows-latest, macos-latest, ubuntu-20.04]
        python: ["3.11.9"]
=======
        os: [ubuntu-20.04, macos-latest, windows-latest]
>>>>>>> 1269fabb

    steps:
      - name: <Setup> Check out the repository
        uses: actions/checkout@v4

      - name: <Setup> Install Poetry
        run: pipx install poetry

      - name: <Setup> Set up Python ${{ matrix.python }}
        uses: actions/setup-python@v5
        with:
<<<<<<< HEAD
          python-version: ${{ matrix.python }}
          cache: poetry

      - name: <Setup> Install Python dependencies
        run: |
          poetry install --with=test
=======
          python-version: ${{ env.PYTHON_VERSION }}
          cache: pip

      - name: <Setup> Install Python dependencies
        run: pip install -r requirements-test.txt
>>>>>>> 1269fabb

      - name: <Test> Validate poetry.lock
        run: |
          poetry lock --no-update
          git diff --exit-code

<<<<<<< HEAD
=======
      - name: <Test> Check dependency lists
        run: |
          poetry export --without-hashes -o requirements.txt.check
          poetry export --without-hashes --with dev -o requirements-dev.txt.check
          poetry export --without-hashes --with test -o requirements-test.txt.check
          poetry export --without-hashes --with build -o requirements-build.txt.check
          poetry export --without-hashes --with license -o requirements-license.txt.check

          diff -q requirements.txt requirements.txt.check || \
          diff -q requirements-dev.txt requirements-dev.txt.check || \
          diff -q requirements-test.txt requirements-test.txt.check || \
          diff -q requirements-build.txt requirements-build.txt.check || \
          diff -q requirements-license.txt requirements-license.txt.check > /dev/null
          if [ $? = 1 ]; then
            echo "poetry export has some diff"
            exit 1
          fi

>>>>>>> 1269fabb
      - name: <Test> Check format
        run: poetry run task lint

      - name: <Test> Test codes and coverage
<<<<<<< HEAD
        run: poetry run coverage run --omit=test/* -m pytest
=======
        run: coverage run --omit=test/* -m pytest

>>>>>>> 1269fabb
      - name: <Deploy> Submit coverage results to Coveralls
        if: matrix.os == 'ubuntu-20.04'
        run: poetry run coveralls --service=github
        env:
          GITHUB_TOKEN: ${{ secrets.GITHUB_TOKEN }}

<<<<<<< HEAD
      - name: Check licenses
        shell: bash
        run: |
          poetry run task update-licenses
=======
      - name: <Test> Check licenses
        run: OUTPUT_LICENSE_JSON_PATH=/dev/null bash build_util/create_venv_and_generate_licenses.bash
>>>>>>> 1269fabb

      - name: <Test> Test names by checking typo
        if: matrix.os == 'ubuntu-20.04'
        uses: crate-ci/typos@v1.12.12

  lint-builders:
    runs-on: ubuntu-20.04
    steps:
      - name: <Setup> Check out the repository
        uses: actions/checkout@v4

      - name: <Setup> Install ShellCheck
        run: |
          sudo apt-get update
          sudo apt-get install -y shellcheck

      - name: <Test> Check shell files
        run: git ls-files | grep -E '\.(ba)?sh' | xargs shellcheck

      - name: <Test> Check workflow files
        run: |
          bash <(curl https://raw.githubusercontent.com/rhysd/actionlint/main/scripts/download-actionlint.bash)
          ./actionlint<|MERGE_RESOLUTION|>--- conflicted
+++ resolved
@@ -10,19 +10,14 @@
     shell: bash
 
 env:
-  PYTHON_VERSION: "3.11.3"
+  PYTHON_VERSION: "3.11.9"
 
 jobs:
   test:
     runs-on: ${{ matrix.os }}
     strategy:
       matrix:
-<<<<<<< HEAD
         os: [windows-latest, macos-latest, ubuntu-20.04]
-        python: ["3.11.9"]
-=======
-        os: [ubuntu-20.04, macos-latest, windows-latest]
->>>>>>> 1269fabb
 
     steps:
       - name: <Setup> Check out the repository
@@ -31,75 +26,34 @@
       - name: <Setup> Install Poetry
         run: pipx install poetry
 
-      - name: <Setup> Set up Python ${{ matrix.python }}
+      - name: <Setup> Set up Python ${{ env.PYTHON_VERSION }}
         uses: actions/setup-python@v5
         with:
-<<<<<<< HEAD
-          python-version: ${{ matrix.python }}
+          python-version: ${{ env.PYTHON_VERSION }}
           cache: poetry
 
       - name: <Setup> Install Python dependencies
-        run: |
-          poetry install --with=test
-=======
-          python-version: ${{ env.PYTHON_VERSION }}
-          cache: pip
-
-      - name: <Setup> Install Python dependencies
-        run: pip install -r requirements-test.txt
->>>>>>> 1269fabb
+        run: poetry install --with=test
 
       - name: <Test> Validate poetry.lock
         run: |
           poetry lock --no-update
           git diff --exit-code
 
-<<<<<<< HEAD
-=======
-      - name: <Test> Check dependency lists
-        run: |
-          poetry export --without-hashes -o requirements.txt.check
-          poetry export --without-hashes --with dev -o requirements-dev.txt.check
-          poetry export --without-hashes --with test -o requirements-test.txt.check
-          poetry export --without-hashes --with build -o requirements-build.txt.check
-          poetry export --without-hashes --with license -o requirements-license.txt.check
-
-          diff -q requirements.txt requirements.txt.check || \
-          diff -q requirements-dev.txt requirements-dev.txt.check || \
-          diff -q requirements-test.txt requirements-test.txt.check || \
-          diff -q requirements-build.txt requirements-build.txt.check || \
-          diff -q requirements-license.txt requirements-license.txt.check > /dev/null
-          if [ $? = 1 ]; then
-            echo "poetry export has some diff"
-            exit 1
-          fi
-
->>>>>>> 1269fabb
       - name: <Test> Check format
         run: poetry run task lint
 
       - name: <Test> Test codes and coverage
-<<<<<<< HEAD
         run: poetry run coverage run --omit=test/* -m pytest
-=======
-        run: coverage run --omit=test/* -m pytest
 
->>>>>>> 1269fabb
       - name: <Deploy> Submit coverage results to Coveralls
         if: matrix.os == 'ubuntu-20.04'
         run: poetry run coveralls --service=github
         env:
           GITHUB_TOKEN: ${{ secrets.GITHUB_TOKEN }}
 
-<<<<<<< HEAD
-      - name: Check licenses
-        shell: bash
-        run: |
-          poetry run task update-licenses
-=======
       - name: <Test> Check licenses
-        run: OUTPUT_LICENSE_JSON_PATH=/dev/null bash build_util/create_venv_and_generate_licenses.bash
->>>>>>> 1269fabb
+        run: poetry run task update-licenses
 
       - name: <Test> Test names by checking typo
         if: matrix.os == 'ubuntu-20.04'
