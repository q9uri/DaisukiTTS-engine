--- conflicted
+++ resolved
@@ -17,15 +17,11 @@
     runs-on: ${{ matrix.os }}
     strategy:
       matrix:
-<<<<<<< HEAD
         os:
           - windows-2022
           - macos-13
           - macos-14
-          - ubuntu-20.04
-=======
-        os: [ubuntu-22.04, macos-latest, windows-latest]
->>>>>>> 12d03cae
+          - ubuntu-22.04
 
     steps:
       - name: <Setup> Check out the repository
@@ -56,35 +52,25 @@
 
       # - name: <Test> Validate poetry.lock
       #   run: |
-      #     poetry lock --no-update
+      #     poetry lock
       #     git diff --exit-code
 
-<<<<<<< HEAD
-      - name: <Test> Check format
-        run: PYTHONUTF8=1 poetry run task lint
-=======
       - name: <Test> Check linting
-        run: ruff check
+        run: PYTHONUTF8=1 poetry run ruff check
 
       - name: <Test> Check formatting
-        run: ruff format --check
+        run: PYTHONUTF8=1 poetry run ruff format --check
 
-      - name: <Test> Check typing
-        run: mypy .
->>>>>>> 12d03cae
+      # - name: <Test> Check typing
+      #   run: mypy .
 
       - name: <Test> Test codes and coverage
         run: poetry run coverage run --omit=test/* -m pytest
 
       - name: <Deploy> Submit coverage results to Coveralls
-<<<<<<< HEAD
-        if: matrix.os == 'ubuntu-20.04'
-        run: poetry run coveralls --service=github
-=======
         if: runner.os == 'Linux'
         # Coveralls へのアップロードが失敗しても CI は継続させる
         run: coveralls --service=github || echo "::warning::Coveralls failed, but continuing"
->>>>>>> 12d03cae
         env:
           GITHUB_TOKEN: ${{ secrets.GITHUB_TOKEN }}
 
