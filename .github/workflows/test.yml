--- conflicted
+++ resolved
@@ -40,25 +40,6 @@
           poetry lock --no-update
           git diff --exit-code
 
-<<<<<<< HEAD
-=======
-      - name: <Test> Check dependency lists
-        run: |
-          poetry export --without-hashes -o requirements.txt.check
-          poetry export --without-hashes --with test -o requirements-test.txt.check
-          poetry export --without-hashes --with build -o requirements-build.txt.check
-          poetry export --without-hashes --with license -o requirements-license.txt.check
-
-          diff -q requirements.txt requirements.txt.check || \
-          diff -q requirements-test.txt requirements-test.txt.check || \
-          diff -q requirements-build.txt requirements-build.txt.check || \
-          diff -q requirements-license.txt requirements-license.txt.check > /dev/null
-          if [ $? = 1 ]; then
-            echo "poetry export has some diff"
-            exit 1
-          fi
-
->>>>>>> 71aa4140
       - name: <Test> Check format
         run: poetry run task lint
 
