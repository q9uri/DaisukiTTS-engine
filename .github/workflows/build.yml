name: build
on:
  push:
    branches:
      - master
  release:
    types:
      - created
  workflow_dispatch:
    inputs:
      version:
        description: "バージョン情報（A.BB.C / A.BB.C-preview.D）"
        required: true
      prerelease:
        description: "プレリリースかどうか"
        type: boolean
        default: true
      code_signing:
        description: "コード署名する"
        type: boolean

env:
  IMAGE_NAME: ${{ secrets.DOCKERHUB_USERNAME }}/voicevox_engine
  PYTHON_VERSION: "3.8.10"
<<<<<<< HEAD
  VOICEVOX_RESOURCE_VERSION: "0.12.4"
  VOICEVOX_CORE_VERSION: "0.12.5"
=======
  VOICEVOX_RESOURCE_VERSION: "0.13.0-preview.2"
  VOICEVOX_CORE_VERSION: "0.12.4"
>>>>>>> 83657b00
  VOICEVOX_ENGINE_VERSION:
    |- # releaseタグ名か、workflow_dispatchでのバージョン名か、latestが入る
    ${{ github.event.release.tag_name || github.event.inputs.version || 'latest' }}

jobs:
  # Build Mac binary (x64 arch only)
  build-mac:
    strategy:
      matrix:
        include:
          - os: macos-11
            python_architecture: "x64"
            voicevox_core_asset_prefix: voicevox_core-osx-universal2-cpu
            onnxruntime_url: https://github.com/microsoft/onnxruntime/releases/download/v1.10.0/onnxruntime-osx-universal2-1.10.0.tgz
            artifact_name: macos-x64

    runs-on: ${{ matrix.os }}

    steps:
      - uses: actions/checkout@v2

      - name: Install CCache
        shell: bash
        run: brew install ccache

      # NOTE: The default sed of macOS is BSD sed.
      #       There is a difference in specification between BSD sed and GNU sed,
      #       so you need to install GNU sed.
      - name: Install GNU sed on macOS
        shell: bash
        run: brew install gnu-sed

      - name: Create download and build directory
        run: mkdir download build

      - name: Setup Python
        id: setup-python
        uses: actions/setup-python@v2
        with:
          python-version: ${{ env.PYTHON_VERSION }}
          architecture: ${{ matrix.python_architecture }}
          cache: pip

      - name: Install Python dependencies
        shell: bash
        run: |
          # FIXME: Nuitka cannot build with setuptools>=60.7.0
          # https://github.com/Nuitka/Nuitka/issues/1406
          pip install --upgrade pip setuptools==60.6.0 wheel
          pip install -r requirements-dev.txt

      - name: Generate licenses.json
        shell: bash
        run: |
          python generate_licenses.py > engine_manifest_assets/dependency_licenses.json
          # FIXME: VOICEVOX (editor) cannot build without licenses.json
          cp engine_manifest_assets/dependency_licenses.json licenses.json

      # Download ONNX Runtime
      - name: Export ONNX Runtime url to calc hash
        shell: bash
        run: echo "${{ matrix.onnxruntime_url }}" > download/onnxruntime_url.txt

      - name: Prepare ONNX Runtime cache
        uses: actions/cache@v2
        id: onnxruntime-dylib-cache
        with:
          key: ${{ matrix.os }}-onnxruntime-dylib-${{ hashFiles('download/onnxruntime_url.txt') }}-v1
          path: download/onnxruntime

      - name: Download ONNX Runtime
        if: steps.onnxruntime-dylib-cache.outputs.cache-hit != 'true'
        shell: bash
        run: |
          curl -L "${{ matrix.onnxruntime_url }}" > download/onnxruntime.tgz

          # extract only dylibs
          mkdir -p download/onnxruntime
          tar xf "download/onnxruntime.tgz" -C "download/onnxruntime" --strip-components 1 'onnxruntime-*/lib/*.dylib'
          rm download/onnxruntime.tgz

      - name: Show disk space (debug info)
        shell: bash
        run: |
          df -h

      # Download VOICEVOX RESOURCE
      - name: Prepare VOICEVOX RESOURCE cache
        uses: actions/cache@v2
        id: voicevox-resource-cache
        with:
          key: voicevox-resource-${{ env.VOICEVOX_RESOURCE_VERSION }}
          path: download/resource

      - name: Checkout VOICEVOX RESOURCE
        if: steps.voicevox-resource-cache.outputs.cache-hit != 'true'
        uses: actions/checkout@v2
        with:
          repository: VOICEVOX/voicevox_resource
          ref: ${{ env.VOICEVOX_RESOURCE_VERSION }}
          path: download/resource

      # Merge VOICEVOX RESOURCE
      - name: Merge VOICEVOX RESOURCE
        shell: bash
        env:
          DOWNLOAD_RESOURCE_PATH: download/resource
        run: bash build_util/merge_voicevox_resource.bash

      - name: Prepare VOICEVOX Core release cache
        uses: actions/cache@v2
        id: voicevox-core-cache
        with:
          key: ${{ matrix.os }}-voicevox-core-${{ matrix.voicevox_core_asset_prefix }}-${{ env.VOICEVOX_CORE_VERSION }}
          path: download/core

      - name: Download VOICEVOX Core release
        if: steps.voicevox-core-cache.outputs.cache-hit != 'true'
        shell: bash
        env:
          VOICEVOX_CORE_ASSET_NAME: ${{ matrix.voicevox_core_asset_prefix }}-${{ env.VOICEVOX_CORE_VERSION }}
        run: |
          # extracted like download/core/libcore.dylib
          curl -L "https://github.com/VOICEVOX/voicevox_core/releases/download/${{ env.VOICEVOX_CORE_VERSION }}/${{ env.VOICEVOX_CORE_ASSET_NAME }}.zip" > download/${{ env.VOICEVOX_CORE_ASSET_NAME }}.zip
          ditto -x -k --sequesterRsrc --rsrc download/${{ env.VOICEVOX_CORE_ASSET_NAME }}.zip download/
          mkdir -p download/core
          mv download/${{ env.VOICEVOX_CORE_ASSET_NAME }}/* download/core
          rm -rf download/${{ env.VOICEVOX_CORE_ASSET_NAME }}
          rm download/${{ env.VOICEVOX_CORE_ASSET_NAME }}.zip

      - name: Download PyOpenJTalk dictionary
        shell: bash
        run: |
          set -eux

          # Download pyopenjtalk dictionary
          # try 5 times, sleep 5 seconds before retry
          for i in $(seq 5); do
            EXIT_CODE=0
            python -c "import pyopenjtalk; pyopenjtalk._lazy_init()" || EXIT_CODE=$?

            if [ "$EXIT_CODE" = "0" ]; then
              break
            fi

            sleep 5
          done

          if [ "$EXIT_CODE" != "0" ]; then
            exit "$EXIT_CODE"
          fi

      - name: Build run.py
        run: |
          set -eux

          # Replace version
          gsed -i "s/__version__ = \"latest\"/__version__ = \"${{ env.VOICEVOX_ENGINE_VERSION }}\"/" ../voicevox_engine/__init__.py

          # Nuitka does not copy grandchild dependencies. Explicitly copy libonnxruntime
          python -m nuitka \
            --output-dir=./ \
            --standalone \
            --plugin-enable=numpy \
            --plugin-enable=multiprocessing \
            --follow-import-to=numpy \
            --follow-import-to=aiofiles \
            --include-package=uvicorn \
            --include-package=anyio \
            --include-package-data=pyopenjtalk \
            --include-package-data=scipy \
            --include-data-file=../licenses.json=./ \
            --include-data-file=../presets.yaml=./ \
            --include-data-file=../default.csv=./ \
            --include-data-file=../engine_manifest.json=./ \
            --include-data-file=../download/core/libcore.dylib=./ \
            --include-data-file=../download/onnxruntime/lib/libonnxruntime.dylib=./ \
            --include-data-file=${{ env.pythonLocation }}/lib/python*/site-packages/scipy/.dylibs/*.dylib=./scipy/.dylibs/ \
            --include-data-file=${{ env.pythonLocation }}/lib/python*/site-packages/_soundfile_data/*=./_soundfile_data/ \
            --include-data-dir=../speaker_info=./speaker_info \
            --include-data-dir=../engine_manifest_assets=./engine_manifest_assets \
            --follow-imports \
            --no-prefer-source-code \
            ../run.py
        working-directory: build

      - name: Set @rpath to @executable_path
        run: |
          install_name_tool -add_rpath @executable_path/. build/run.dist/run

      # NOTE: This task should ideally be done by Nuitka in the `Build run.py` step.
      # Please remove this step when you have solved the problem with Nuitka.
      - name: Copy the missing .dylib files into the distribution
        run: |
          python build_util/macos/copy_missing_dylibs.py build/run.dist/

      # NOTE: This task should ideally be done by Nuitka in the `Build run.py` step.
      # Please remove this step when you have solved the problem with Nuitka.
      - name: Fix the rpaths of the .dylib files in the distribution
        run: |
          python build_util/macos/fix_rpaths.py build/run.dist/

      # FIXME: versioned name may be useful; but
      # actions/download-artifact and dawidd6/download-artifact do not support
      # wildcard / forward-matching yet.
      # Currently, It is good to use static artifact name for future binary test workflow.
      # https://github.com/actions/toolkit/blob/ea81280a4d48fb0308d40f8f12ae00d117f8acb9/packages/artifact/src/internal/artifact-client.ts#L147
      # https://github.com/dawidd6/action-download-artifact/blob/af92a8455a59214b7b932932f2662fdefbd78126/main.js#L113
      - uses: actions/upload-artifact@v2
        # env:
        #   VERSIONED_ARTIFACT_NAME: |
        #     ${{ format('{0}-{1}', matrix.artifact_name, (env.VOICEVOX_ENGINE_VERSION != 'latest' && env.VOICEVOX_ENGINE_VERSION) || github.sha) }}
        with:
          name: ${{ matrix.artifact_name }}
          path: build/run.dist/

  # Build Linux binary (push only buildcache image)
  build-linux:
    strategy:
      matrix:
        os: [ubuntu-latest]
        tag:
          - build-cpu-ubuntu18.04
          - build-nvidia-ubuntu18.04
        include:
          - tag: build-cpu-ubuntu18.04
            runtime_tag: cpu-ubuntu18.04 # for cache use
            target: build-env
            base_image: ubuntu:bionic
            base_runtime_image: ubuntu:bionic
            voicevox_core_asset_prefix: voicevox_core-linux-x64-cpu
            onnxruntime_url: https://github.com/microsoft/onnxruntime/releases/download/v1.10.0/onnxruntime-linux-x64-1.10.0.tgz
            artifact_name: linux-cpu
            nuitka_cache_path: nuitka_cache
          - tag: build-nvidia-ubuntu18.04
            runtime_tag: nvidia-ubuntu18.04 # for cache use
            target: build-env
            base_image: ubuntu:bionic
            base_runtime_image: nvidia/cuda:11.4.2-cudnn8-runtime-ubuntu18.04
            voicevox_core_asset_prefix: voicevox_core-linux-x64-gpu
            onnxruntime_url: https://github.com/microsoft/onnxruntime/releases/download/v1.10.0/onnxruntime-linux-x64-gpu-1.10.0.tgz
            artifact_name: linux-nvidia
            nuitka_cache_path: nuitka_cache

    runs-on: ${{ matrix.os }}

    steps:
      - uses: actions/checkout@v2

      - name: Setup Docker Buildx
        id: buildx
        uses: docker/setup-buildx-action@v1

      - name: Login to DockerHub
        uses: docker/login-action@v1
        with:
          username: ${{ secrets.DOCKERHUB_USERNAME }}
          password: ${{ secrets.DOCKERHUB_TOKEN }}

      # Download VOICEVOX RESOURCE
      - name: Prepare VOICEVOX RESOURCE cache
        uses: actions/cache@v2
        id: voicevox-resource-cache
        with:
          key: voicevox-resource-${{ env.VOICEVOX_RESOURCE_VERSION }}
          path: download/resource

      - name: Checkout VOICEVOX RESOURCE
        if: steps.voicevox-resource-cache.outputs.cache-hit != 'true'
        uses: actions/checkout@v2
        with:
          repository: VOICEVOX/voicevox_resource
          ref: ${{ env.VOICEVOX_RESOURCE_VERSION }}
          path: download/resource

      # Merge VOICEVOX RESOURCE
      - name: Merge VOICEVOX RESOURCE
        shell: bash
        env:
          DOWNLOAD_RESOURCE_PATH: download/resource
        run: bash build_util/merge_voicevox_resource.bash

      # NOTE: `load: true` may silently fail when the GitHub Actions disk (14GB) is full.
      # https://docs.github.com/ja/actions/using-github-hosted-runners/about-github-hosted-runners#supported-runners-and-hardware-resources
      - name: Create binary build environment with Docker
        uses: docker/build-push-action@v2
        env:
          IMAGE_TAG: ${{ env.IMAGE_NAME }}:${{ matrix.tag }}${{ (matrix.tag != '' && '-') || '' }}latest
          RUNTIME_IMAGE_TAG: ${{ env.IMAGE_NAME }}:${{ matrix.runtime_tag }}${{ (matrix.runtime_tag != '' && '-') || '' }}latest
          VOICEVOX_CORE_ASSET_NAME: ${{ matrix.voicevox_core_asset_prefix }}-${{ env.VOICEVOX_CORE_VERSION }}
        with:
          context: .
          builder: ${{ steps.buildx.outputs.name }}
          file: ./Dockerfile
          build-args: |
            BASE_IMAGE=${{ matrix.base_image }}
            BASE_RUNTIME_IMAGE=${{ matrix.base_runtime_image }}
            PYTHON_VERSION=${{ env.PYTHON_VERSION }}
            VOICEVOX_ENGINE_VERSION=${{ env.VOICEVOX_ENGINE_VERSION }}
            VOICEVOX_CORE_ASSET_NAME=${{ env.VOICEVOX_CORE_ASSET_NAME }}
            VOICEVOX_CORE_VERSION=${{ env.VOICEVOX_CORE_VERSION }}
            VOICEVOX_RESOURCE_VERSION=${{ env.VOICEVOX_RESOURCE_VERSION }}
            ONNXRUNTIME_URL=${{ matrix.onnxruntime_url }}
          target: ${{ matrix.target }}
          load: true
          tags: |
            ${{ env.IMAGE_TAG }}
          cache-from: |
            type=registry,ref=${{ env.IMAGE_TAG }}-buildcache
            type=registry,ref=${{ env.RUNTIME_IMAGE_TAG }}-buildcache
          cache-to: type=registry,ref=${{ env.IMAGE_TAG }}-buildcache,mode=max

      # Build run.py with Nuitka in Docker
      - name: Cache Nuitka (ccache, module-cache)
        uses: actions/cache@v2
        id: nuitka-cache
        with:
          path: ${{ matrix.nuitka_cache_path }}
          key: ${{ runner.os }}-nuitka-${{ matrix.tag }}-${{ github.sha }}
          restore-keys: |
            ${{ runner.os }}-nuitka-${{ matrix.tag }}-

      - name: Build run.py with Nuitka in Docker
        env:
          IMAGE_TAG: ${{ env.IMAGE_NAME }}:${{ matrix.tag }}${{ (matrix.tag != '' && '-') || '' }}latest
        run: |
          docker run --rm \
            -v "$(readlink -f "${{ matrix.nuitka_cache_path }}"):/home/user/.cache/Nuitka" \
            -v "$(readlink -f "build"):/opt/voicevox_engine_build" \
            "${{ env.IMAGE_TAG }}"

      # FIXME: versioned name may be useful; but
      # actions/download-artifact and dawidd6/download-artifact do not support
      # wildcard / forward-matching yet.
      # Currently, It is good to use static artifact name for future binary test workflow.
      # https://github.com/actions/toolkit/blob/ea81280a4d48fb0308d40f8f12ae00d117f8acb9/packages/artifact/src/internal/artifact-client.ts#L147
      # https://github.com/dawidd6/action-download-artifact/blob/af92a8455a59214b7b932932f2662fdefbd78126/main.js#L113
      - uses: actions/upload-artifact@v2
        # env:
        #   VERSIONED_ARTIFACT_NAME: |
        #     ${{ format('{0}-{1}', matrix.artifact_name, (env.VOICEVOX_ENGINE_VERSION != 'latest' && env.VOICEVOX_ENGINE_VERSION) || github.sha) }}
        with:
          name: ${{ matrix.artifact_name }}
          path: build/run.dist/

  build-windows:
    environment: ${{ github.event.inputs.code_signing == 'true' && 'code_signing' }} # コード署名用のenvironment
    strategy:
      matrix:
        include:
          # Windows CPU
          - os: windows-2019
            architecture: "x64"
            voicevox_core_asset_prefix: voicevox_core-windows-x64-cpu
            onnxruntime_url: https://github.com/microsoft/onnxruntime/releases/download/v1.10.0/onnxruntime-win-x64-1.10.0.zip
            ccache_url: https://github.com/ccache/ccache/releases/download/v4.4.1/ccache-4.4.1-windows-64.zip
            artifact_name: windows-cpu
            nuitka_cache_path: nuitka_cache
          # Windows DirectML
          - os: windows-2019
            architecture: "x64"
            voicevox_core_asset_prefix: voicevox_core-windows-x64-directml
            onnxruntime_url: https://github.com/microsoft/onnxruntime/releases/download/v1.10.0/Microsoft.ML.OnnxRuntime.DirectML.1.10.0.zip
            directml_url: https://www.nuget.org/api/v2/package/Microsoft.AI.DirectML/1.8.0
            ccache_url: https://github.com/ccache/ccache/releases/download/v4.4.1/ccache-4.4.1-windows-64.zip
            artifact_name: windows-directml
            nuitka_cache_path: nuitka_cache
          # Windows NVIDIA GPU
          - os: windows-2019
            architecture: "x64"
            voicevox_core_asset_prefix: voicevox_core-windows-x64-cuda
            onnxruntime_url: https://github.com/microsoft/onnxruntime/releases/download/v1.10.0/onnxruntime-win-x64-gpu-1.10.0.zip
            cuda_version: "11.4.2"
            cudnn_url: https://developer.download.nvidia.com/compute/redist/cudnn/v8.2.4/cudnn-11.4-windows-x64-v8.2.4.15.zip
            ccache_url: https://github.com/ccache/ccache/releases/download/v4.4.1/ccache-4.4.1-windows-64.zip
            artifact_name: windows-nvidia
            nuitka_cache_path: nuitka_cache

    runs-on: ${{ matrix.os }}

    steps:
      - uses: actions/checkout@v2

      - name: Show disk space (debug info)
        shell: bash
        run: |
          df -h

      # Download CUDA
      - name: Prepare CUDA DLL cache
        if: matrix.cuda_version != ''
        uses: actions/cache@v2
        id: cuda-dll-cache
        with:
          # update this key when ONNX Runtime CUDA dependency changed
          key: ${{ matrix.os }}-cuda-dll-${{ matrix.cuda_version }}-v1
          path: download/cuda

      - name: Setup CUDA
        if: matrix.cuda_version != '' && steps.cuda-dll-cache.outputs.cache-hit != 'true'
        uses: Jimver/cuda-toolkit@v0.2.5
        id: cuda-toolkit
        with:
          method: network
          cuda: ${{ matrix.cuda_version }}

      - name: Extract CUDA DLL
        if: matrix.cuda_version != '' && steps.cuda-dll-cache.outputs.cache-hit != 'true'
        shell: bash
        run: |
          set -eux

          CUDA_ROOT=$( echo "${{ steps.cuda-toolkit.outputs.CUDA_PATH }}" | tr '\\' '/' )

          mkdir -p download/cuda/bin
          mv "${CUDA_ROOT}/bin/"*.dll download/cuda/bin/

          rm -rf "${CUDA_ROOT}"

      - name: Show disk space (debug info)
        if: matrix.cuda_version != ''
        shell: bash
        run: |
          df -h

      # Download cuDNN
      - name: Export cuDNN url to calc hash
        if: matrix.cudnn_url != ''
        shell: bash
        run: echo "${{ matrix.cudnn_url }}" > download/cudnn_url.txt

      - name: Prepare cuDNN cache
        if: matrix.cudnn_url != ''
        uses: actions/cache@v2
        id: cudnn-dll-cache
        with:
          # update this key when ONNX Runtime cuDNN dependency changed
          key: ${{ matrix.os }}-cudnn-dll-${{ hashFiles('download/cudnn_url.txt') }}-v1
          path: download/cudnn

      - name: Download and extract cuDNN DLLs
        if: matrix.cudnn_url != '' && steps.cudnn-dll-cache.outputs.cache-hit != 'true'
        shell: bash
        run: |
          set -eux

          curl -L "${{ matrix.cudnn_url }}" > download/cudnn.zip

          unzip download/cudnn.zip cuda/bin/*.dll -d download/cudnn_tmp

          mkdir -p download/cudnn/bin
          mv download/cudnn_tmp/cuda/bin/*.dll download/cudnn/bin/
          rm -rf download/cudnn_tmp

          rm download/cudnn.zip

      - name: Show disk space (debug info)
        if: matrix.cudnn_url != ''
        shell: bash
        run: |
          df -h

      - name: Setup MSVC
        uses: ilammy/msvc-dev-cmd@v1

      # Python install path: C:/hostedtoolcache/windows/Python
      - name: Setup Python
        id: setup-python
        uses: actions/setup-python@v2
        with:
          python-version: ${{ env.PYTHON_VERSION }}
          architecture: ${{ matrix.architecture }}
          cache: pip

      - name: Install Python dependencies
        shell: bash
        run: |
          # FIXME: Nuitka cannot build with setuptools>=60.7.0
          # https://github.com/Nuitka/Nuitka/issues/1406
          python -m pip install --upgrade pip setuptools==60.6.0 wheel
          python -m pip install -r requirements-dev.txt

          # Download pyopenjtalk dictionary
          # try 5 times, sleep 5 seconds before retry
          for i in $(seq 5); do
            EXIT_CODE=0
            python3 -c "import pyopenjtalk; pyopenjtalk._lazy_init()" || EXIT_CODE=$?

            if [ "$EXIT_CODE" = "0" ]; then
              break
            fi

            sleep 5
          done

          if [ "$EXIT_CODE" != "0" ]; then
            exit "$EXIT_CODE"
          fi

      - name: Create download directory
        shell: bash
        run: mkdir -p download/

      # Install Ccache
      - name: Export Ccache url to calc hash
        shell: bash
        run: echo "${{ matrix.ccache_url }}" > download/ccache_url.txt

      - name: Prepare Ccache
        uses: actions/cache@v2
        id: ccache-cache
        with:
          key: ${{ matrix.os }}-ccache-${{ hashFiles('download/ccache_url.txt') }}
          path: download/ccache

      - name: Download Ccache
        if: steps.ccache-cache.outputs.cache-hit != 'true'
        shell: bash
        run: |
          curl -L "${{ matrix.ccache_url }}" > download/ccache.zip
          unzip download/ccache.zip -d download/
          rm download/ccache.zip
          mv download/ccache-*/ download/ccache

      - name: Install Ccache
        shell: bash
        run: |
          echo "$HOME/download/ccache" >> $GITHUB_PATH

      # Donwload DirectML
      - name: Export DirectML url to calc hash
        if: endswith(matrix.artifact_name, '-directml')
        shell: bash
        run: echo "${{ matrix.directml_url }}" >> download/directml_url.txt

      - name: Cache DirectML
        if: endswith(matrix.artifact_name, '-directml')
        uses: actions/cache@v2
        id: directml-cache
        with:
          key: directml-cache-v1-${{ hashFiles('download/directml_url.txt') }}
          path: download/directml

      - name: Download DirectML
        if: steps.directml-cache.outputs.cache-hit != 'true' && endswith(matrix.artifact_name, '-directml')
        shell: bash
        run: |
          curl -L "${{ matrix.directml_url }}" -o download/directml.zip
          mkdir -p download/directml

          # extract only dlls
          unzip download/directml.zip bin/${{ matrix.architecture }}-win/DirectML.dll -d download/directml
          rm download/directml.zip
          mv download/directml/bin/${{ matrix.architecture }}-win/DirectML.dll download/directml/DirectML.dll
          rm -r download/directml/bin

      # Download ONNX Runtime
      - name: Export ONNX Runtime url to calc hash
        shell: bash
        run: echo "${{ matrix.onnxruntime_url }}" > download/onnxruntime_url.txt

      - name: Prepare ONNX Runtime cache
        uses: actions/cache@v2
        id: onnxruntime-dll-cache
        with:
          key: ${{ matrix.os }}-onnxruntime-dll-${{ hashFiles('download/onnxruntime_url.txt') }}-v1
          path: download/onnxruntime

      - name: Download ONNX Runtime
        if: steps.onnxruntime-dll-cache.outputs.cache-hit != 'true'
        shell: bash
        run: |
          curl -L "${{ matrix.onnxruntime_url }}" > download/onnxruntime.zip

          # extract only dlls
          if [[ ${{ matrix.artifact_name }} != *-directml ]]; then
            unzip download/onnxruntime.zip onnxruntime-*/lib/*.dll -d download/
            mv download/onnxruntime-* download/onnxruntime
          else
            mkdir -p download/onnxruntime/lib
            unzip download/onnxruntime.zip runtimes/win-${{ matrix.architecture }}/native/*.dll -d download/onnxruntime
            mv download/onnxruntime/runtimes/win-${{ matrix.architecture }}/native/*.dll download/onnxruntime/lib/
            rm -r download/onnxruntime/runtimes
          fi

          rm download/onnxruntime.zip

      - name: Show disk space (debug info)
        shell: bash
        run: |
          df -h

      # Download VOICEVOX RESOURCE
      - name: Prepare VOICEVOX RESOURCE cache
        uses: actions/cache@v2
        id: voicevox-resource-cache
        with:
          key: voicevox-resource-${{ env.VOICEVOX_RESOURCE_VERSION }}
          path: download/resource

      - name: Checkout VOICEVOX RESOURCE
        if: steps.voicevox-resource-cache.outputs.cache-hit != 'true'
        uses: actions/checkout@v2
        with:
          repository: VOICEVOX/voicevox_resource
          ref: ${{ env.VOICEVOX_RESOURCE_VERSION }}
          path: download/resource

      # Merge VOICEVOX RESOURCE
      - name: Merge VOICEVOX RESOURCE
        shell: bash
        env:
          DOWNLOAD_RESOURCE_PATH: download/resource
        run: bash build_util/merge_voicevox_resource.bash

      # Download VOICEVOX Core
      - name: Prepare VOICEVOX Core cache
        uses: actions/cache@v2
        id: voicevox-core-cache
        with:
          key: ${{ matrix.os }}-voicevox-core-${{ matrix.voicevox_core_asset_prefix }}-${{ env.VOICEVOX_CORE_VERSION }}
          path: download/core

      - name: Download VOICEVOX Core
        if: steps.voicevox-core-cache.outputs.cache-hit != 'true'
        shell: bash
        env:
          VOICEVOX_CORE_ASSET_NAME: ${{ matrix.voicevox_core_asset_prefix }}-${{ env.VOICEVOX_CORE_VERSION }}
        run: |
          curl -L "https://github.com/VOICEVOX/voicevox_core/releases/download/${{ env.VOICEVOX_CORE_VERSION }}/${{ env.VOICEVOX_CORE_ASSET_NAME }}.zip" > download/${{ env.VOICEVOX_CORE_ASSET_NAME }}.zip
          # NOTE: Windows 版コアのみ PowerShell の Compress-Archive コマンドレットを用いて zip を作成している（デフォルト状態では zip コマンドが存在していないため）。
          #       このコマンドはバージョンによっては作成した zip 内のパスの区切り文字がバックスラッシュになる。 (cf. https://github.com/PowerShell/Microsoft.PowerShell.Archive/issues/48)
          #       unzip コマンドはこのような zip ファイルを解凍できるものの、終了コード 1 を報告して CI が落ちてしまう。
          #       回避策として、unzip コマンドの代わりに 7z コマンドを用いて zip ファイルを解凍する。
          # unzip download/${{ env.VOICEVOX_CORE_ASSET_NAME }}.zip -d download/
          7z x -o"download" download/${{ env.VOICEVOX_CORE_ASSET_NAME }}.zip
          mkdir -p download/core
          mv download/${{ env.VOICEVOX_CORE_ASSET_NAME }}/* download/core
          rm -rf download/${{ env.VOICEVOX_CORE_ASSET_NAME }}
          rm download/${{ env.VOICEVOX_CORE_ASSET_NAME }}.zip

      - name: Generate licenses.json
        shell: bash
        run: |
          python generate_licenses.py > engine_manifest_assets/dependency_licenses.json
          # FIXME: VOICEVOX (editor) cannot build without licenses.json
          cp engine_manifest_assets/dependency_licenses.json licenses.json

      - name: Cache Nuitka (ccache, module-cache)
        uses: actions/cache@v2
        id: nuitka-cache
        with:
          path: ${{ matrix.nuitka_cache_path }}
          key: ${{ runner.os }}-nuitka-${{ matrix.artifact_name }}-${{ github.sha }}
          restore-keys: |
            ${{ runner.os }}-nuitka-${{ matrix.artifact_name }}-

      - name: Show disk space (debug info)
        shell: bash
        run: |
          df -h

      - name: Build run.py with Nuitka
        shell: bash
        env:
          NUITKA_CACHE_DIR: ${{ matrix.nuitka_cache_path }}
        run: |
          set -eux

          # Replace version
          sed -i "s/__version__ = \"latest\"/__version__ = \"${{ env.VOICEVOX_ENGINE_VERSION }}\"/" voicevox_engine/__init__.py

          python -m nuitka \
            --standalone \
            --assume-yes-for-downloads \
            --plugin-enable=numpy \
            --plugin-enable=multiprocessing \
            --follow-import-to=numpy \
            --follow-import-to=aiofiles \
            --include-package=uvicorn \
            --include-package=anyio \
            --include-package-data=pyopenjtalk \
            --include-package-data=scipy \
            --include-data-file="licenses.json=./" \
            --include-data-file="presets.yaml=./" \
            --include-data-file="default.csv=./" \
            --include-data-file="engine_manifest.json=./" \
            --include-data-file="download/onnxruntime/lib/onnxruntime.dll=./" \
            --include-data-file="download/core/core.dll=./" \
            --include-data-dir="speaker_info=./speaker_info" \
            --include-data-dir="engine_manifest_assets=./engine_manifest_assets" \
            --msvc=14.2 \
            --follow-imports \
            --no-prefer-source-code \
            run.py

      - name: Show disk space (debug info)
        shell: bash
        run: |
          df -h

      - name: Create artifact directory with symlink
        shell: bash
        env:
          PYTHON_SITE_PACKAGES_DIR: C:/hostedtoolcache/windows/python/${{ steps.setup-python.outputs.python-version }}/x64/lib/site-packages
          # create symlink instead of copy (Git Bash)
          # https://qiita.com/ucho/items/c5ea0beb8acf2f1e4772
          MSYS: winsymlinks:nativestrict
        run: |
          set -eux

          # Build artifact directory
          mkdir -p artifact
          ln -sf "$(pwd)/run.dist"/* artifact/

          # Copy DLL dependencies

          if [ -f "download/onnxruntime/lib/onnxruntime_providers_cuda.dll" ]; then
            # ONNX Runtime providers (Nuitka does not copy dynamic loaded libraries)
            ln -sf "$(pwd)/download/onnxruntime/lib"/onnxruntime_*.dll artifact/

            # CUDA
            ln -sf "$(pwd)/download/cuda/bin"/cublas64_*.dll artifact/
            ln -sf "$(pwd)/download/cuda/bin"/cublasLt64_*.dll artifact/
            ln -sf "$(pwd)/download/cuda/bin"/cudart64_*.dll artifact/
            ln -sf "$(pwd)/download/cuda/bin"/cufft64_*.dll artifact/
            ln -sf "$(pwd)/download/cuda/bin"/curand64_*.dll artifact/

            # cuDNN
            ln -sf "$(pwd)/download/cudnn/bin"/cudnn64_*.dll artifact/
            ln -sf "$(pwd)/download/cudnn/bin"/cudnn_*_infer64*.dll artifact/
          fi

          if [[ ${{ matrix.artifact_name }} == *-directml ]]; then
            # DirectML
            ln -sf "$(pwd)/download/directml"/DirectML.dll artifact/
          fi

          # pysoundfile
          ln -sf "${{ env.PYTHON_SITE_PACKAGES_DIR }}/_soundfile_data" artifact/

      - name: Code signing
        if: github.event.inputs.code_signing == 'true'
        shell: bash
        run: |
          bash build_util/codesign.bash "artifact/run.exe"
        env:
          CERT_BASE64: ${{ secrets.CERT_BASE64 }}
          CERT_PASSWORD: ${{ secrets.CERT_PASSWORD }}

      # FIXME: versioned name may be useful; but
      # actions/download-artifact and dawidd6/download-artifact do not support
      # wildcard / forward-matching yet.
      # Currently, It is good to use static artifact name for future binary test workflow.
      # https://github.com/actions/toolkit/blob/ea81280a4d48fb0308d40f8f12ae00d117f8acb9/packages/artifact/src/internal/artifact-client.ts#L147
      # https://github.com/dawidd6/action-download-artifact/blob/af92a8455a59214b7b932932f2662fdefbd78126/main.js#L113
      - uses: actions/upload-artifact@v2
        # env:
        #   VERSIONED_ARTIFACT_NAME: |
        #     ${{ format('{0}-{1}', matrix.artifact_name, (env.VOICEVOX_ENGINE_VERSION != 'latest' && env.VOICEVOX_ENGINE_VERSION) || github.sha) }}
        with:
          name: ${{ matrix.artifact_name }}
          path: |
            artifact/

  upload-to-release:
    if: (github.event.release.tag_name || github.event.inputs.version) != ''
    needs: [build-mac, build-linux, build-windows]
    runs-on: ubuntu-latest
    strategy:
      matrix:
        artifact_name:
          - macos-x64
          - linux-cpu
          - linux-nvidia
          - windows-cpu
          - windows-directml
          - windows-nvidia
    steps:
      - uses: actions/checkout@v2

      - name: Install dependencies
        run: |
          sudo apt-get update
          sudo apt-get install -y \
              p7zip-full

      - name: Download and extract artifact
        uses: actions/download-artifact@v2
        with:
          name: ${{ matrix.artifact_name }}
          path: ${{ matrix.artifact_name }}/

      - name: Rearchive and split artifact
        run: |
          # compressed to artifact.7z.001, artifact.7z.002, ...
          7z -r -v1g a "${{ matrix.artifact_name }}.7z" "${{ matrix.artifact_name }}/"

          # Output splitted archive list
          ls ${{ matrix.artifact_name }}.7z.* > archives.txt
          mv archives.txt "${{ matrix.artifact_name }}.7z.txt"

      - name: Upload splitted archives to Release assets
        uses: svenstaro/upload-release-action@v2
        with:
          repo_token: ${{ secrets.GITHUB_TOKEN }}
          tag: ${{ env.VOICEVOX_ENGINE_VERSION }}
          prelease: ${{ github.event.inputs.prerelease }}
          file_glob: true
          file: ${{ matrix.artifact_name }}.7z.*

  run-release-test-workflow:
    if: (github.event.release.tag_name || github.event.inputs.version) != ''
    needs: [upload-to-release]
    uses: ./.github/workflows/release-test.yml
    with:
      version: ${{ github.event.release.tag_name || github.event.inputs.version }} # env.VOICEVOX_ENGINE_VERSIONが使えない
      repo_url: ${{ format('{0}/{1}', github.server_url, github.repository) }} # このリポジトリのURL<|MERGE_RESOLUTION|>--- conflicted
+++ resolved
@@ -22,13 +22,8 @@
 env:
   IMAGE_NAME: ${{ secrets.DOCKERHUB_USERNAME }}/voicevox_engine
   PYTHON_VERSION: "3.8.10"
-<<<<<<< HEAD
-  VOICEVOX_RESOURCE_VERSION: "0.12.4"
+  VOICEVOX_RESOURCE_VERSION: "0.13.0-preview.3"
   VOICEVOX_CORE_VERSION: "0.12.5"
-=======
-  VOICEVOX_RESOURCE_VERSION: "0.13.0-preview.2"
-  VOICEVOX_CORE_VERSION: "0.12.4"
->>>>>>> 83657b00
   VOICEVOX_ENGINE_VERSION:
     |- # releaseタグ名か、workflow_dispatchでのバージョン名か、latestが入る
     ${{ github.event.release.tag_name || github.event.inputs.version || 'latest' }}
