name: Build
on:
  push:
    branches:
      - master
  release:
    types:
      - created
  workflow_dispatch:
    inputs:
      version:
        description: "バージョン情報 (A.BB.C / A.BB.C-preview.D)"
        required: true
      prerelease:
        description: "プレリリースかどうか"
        type: boolean
        default: true
      code_signing:
        description: "コード署名する"
        type: boolean
        default: false
      upload_artifact:
        description: "デバッグ用に成果物を artifact にアップロードするか"
        type: boolean
        default: false

env:
<<<<<<< HEAD
  PYTHON_VERSION: "3.11.9"
=======
  VOICEVOX_RESOURCE_VERSION: "0.23.0"
  VOICEVOX_CORE_VERSION: "0.15.7"
>>>>>>> d077fcde

defaults:
  run:
    shell: bash

jobs:
  config: # 全 jobs で利用する定数の定義. `env` が利用できないコンテキストでも利用できる.
    runs-on: ubuntu-latest
    outputs:
      version: ${{ steps.vars.outputs.version }}
      version_or_latest: ${{ steps.vars.outputs.version_or_latest }}
    steps:
      - name: <Setup> Declare variables
        id: vars
        run: |
          : # release タグ名, または workflow_dispatch でのバージョン名. リリースでない (push event) 場合は空文字列
          echo "version=${{ github.event.release.tag_name || github.event.inputs.version }}" >> "$GITHUB_OUTPUT"
          : # release タグ名, または workflow_dispatch でのバージョン名, または 'latest'
          echo "version_or_latest=${{ github.event.release.tag_name || github.event.inputs.version || 'latest' }}" >> "$GITHUB_OUTPUT"

  build-and-upload:
    needs: [config]
    environment: ${{ github.event.inputs.code_signing == 'true' && 'code_signing' || '' }} # コード署名用のenvironment
    strategy:
      matrix:
        include:
          # Windows x64
          - os: windows-2022
            architecture: "x64"
            target: Windows-x64
          # macOS x64 (Intel Mac)
          - os: macos-13
            architecture: "x64"
            target: macOS-x64
          # macOS arm64 (Apple Silicon Mac)
          - os: macos-14
            architecture: "arm64"
            target: macOS-arm64
          # Linux x64
          - os: ubuntu-20.04
            architecture: "x64"
            target: Linux-x64

    runs-on: ${{ matrix.os }}
    permissions:
      contents: write

    env:
      # GNUコマンド
      sed: ${{ startsWith(matrix.os, 'macos-') && 'gsed' || 'sed' }}
      split: ${{ startsWith(matrix.os, 'macos-') && 'gsplit' || 'split' }}

    steps:
      - name: <Setup> Declare variables
        id: vars
        run: echo "package_name=AivisSpeech-Engine-${{ matrix.target }}-${{ needs.config.outputs.version }}" >> "$GITHUB_OUTPUT"

      - name: <Setup> Check out the repository
        uses: actions/checkout@v4

      # NOTE: The default 'sed' and 'split' of macOS is BSD 'sed' and 'split'.
      #       There is a difference in specification between BSD 'sed' and 'split' and GNU 'sed' and 'split',
      #       so you need to install GNU 'sed' and 'split'.
      - name: <Setup> Install dependencies (macOS)
        if: startsWith(matrix.os, 'macos-')
        run: brew install gnu-sed coreutils

      - name: <Setup> Set up MSVC
        if: startsWith(matrix.os, 'windows-')
        uses: ilammy/msvc-dev-cmd@v1

      - name: <Setup> Prepare Python Runtime / Python Dependencies
        uses: ./.github/actions/prepare_python
        with:
          python-version: ${{ env.PYTHON_VERSION }}
          architecture: ${{ matrix.architecture }}

      - name: <Setup> Install Poetry
        run: python -m pip install poetry

      - name: <Setup> Cache Poetry
        uses: actions/cache@v4
        with:
          path: ~/.cache/pypoetry
          key: ${{ runner.os }}-${{ runner.arch }}-poetry-${{ hashFiles('**/poetry.lock') }}

      - name: <Setup> Install Python dependencies
        run: poetry install --with=build

      - name: <Setup> Prepare custom PyInstaller
        if: startsWith(matrix.os, 'windows-')
        run: ./tools/modify_pyinstaller.bash

      - name: <Setup> Create download directory
        run: mkdir -p download/

      # Build
      - name: <Build> Generate licenses.json
        run: poetry run task update-licenses

      - name: <Build> Build AivisSpeech Engine run.py
        run: |
          set -eux

          jq '
            .version = "${{ needs.config.outputs.version_or_latest }}" |
            if ${{ startsWith(matrix.os, 'windows-') }} then .command += ".exe" else . end
          ' engine_manifest.json > engine_manifest.json.tmp

          mv -f engine_manifest.json.tmp engine_manifest.json

          # Replace version & specify dynamic libraries
          $sed -i "s/__version__ = \"latest\"/__version__ = \"${{ needs.config.outputs.version_or_latest }}\"/" voicevox_engine/__init__.py

          poetry run task build

      - name: <Build> Code signing
        if: github.event.inputs.code_signing == 'true' && startsWith(matrix.os, 'windows-')
        run: bash tools/codesign.bash "dist/run/run.exe"
        env:
          ESIGNERCKA_USERNAME: ${{ secrets.ESIGNERCKA_USERNAME }}
          ESIGNERCKA_PASSWORD: ${{ secrets.ESIGNERCKA_PASSWORD }}
          ESIGNERCKA_TOTP_SECRET: ${{ secrets.ESIGNERCKA_TOTP_SECRET }}

      - name: <Build> Rename artifact directory to archive
        run: mv dist/run/ "${{ matrix.target }}/"

      # 7z archives
      - name: <Build> Create 7z archives
        run: |
          # Compress to artifact.7z.001, artifact.7z.002, ...
          7z -r -v1900m a "${{ steps.vars.outputs.package_name }}.7z" "${{ matrix.target }}/"

          # Output splitted archive list
          ls ${{ steps.vars.outputs.package_name }}.7z.* > archives_7z.txt
          mv archives_7z.txt "${{ steps.vars.outputs.package_name }}.7z.txt"

      - name: <Deploy> Upload 7z archives to artifact
        if: github.event.inputs.upload_artifact == 'true'
        uses: actions/upload-artifact@v4
        with:
          name: ${{ steps.vars.outputs.package_name }}-7z
          path: |
            ${{ steps.vars.outputs.package_name }}.7z.*

      - name: <Deploy> Upload 7z archives to Release assets
        if: needs.config.outputs.version != ''
        uses: ncipollo/release-action@v1
        with:
          allowUpdates: true
          prerelease: ${{ github.event.inputs.prerelease }}
          token: ${{ secrets.GITHUB_TOKEN }}
          tag: ${{ needs.config.outputs.version }}
          artifacts: >
            ${{ steps.vars.outputs.package_name }}.7z.*
          commit: ${{ github.sha }}

      - name: <Setup> Clean 7z archives to reduce disk usage
        run: rm -f ${{ steps.vars.outputs.package_name }}.7z.*

      # VVPP archives
      # - name: <Build> Create VVPP archives
      #   run: |
      #     # Compress to compressed.zip.001, compressed.zip.002, ...
      #     # NOTE: 1000th archive will be "compressed.zip.1000" after "compressed.zip.999". This is unconsidered as an extreme case.
      #     (cd "${{ matrix.target }}" && 7z -r -v1900M a "../compressed.zip")

      #     # Rename to artifact.001.vvppp, artifact.002.vvppp, ...
      #     for FILE in compressed.zip.*; do
      #       NUMBER=${FILE##*.} # 001
      #       mv "${FILE}" "${{ steps.vars.outputs.package_name }}.${NUMBER}.vvppp"
      #     done

      #     # Rename to artifact.vvpp if there are only artifact.001.vvppp
      #     if [ "$(find ${{ steps.vars.outputs.package_name }}.*.vvppp -maxdepth 1 | wc -l)" -eq 1 ]; then
      #       mv ${{ steps.vars.outputs.package_name }}.001.vvppp ${{ steps.vars.outputs.package_name }}.vvpp
      #     fi

      #     # Output splitted archive list
      #     ls ${{ steps.vars.outputs.package_name }}*.vvppp ${{ steps.vars.outputs.package_name }}.vvpp > archives_vvpp.txt || true
      #     mv archives_vvpp.txt "${{ steps.vars.outputs.package_name }}.vvpp.txt"

      # - name: <Deploy> Upload VVPP archives to artifact
      #   if: github.event.inputs.upload_artifact == 'true'
      #   uses: actions/upload-artifact@v4
      #   with:
      #     name: ${{ steps.vars.outputs.package_name }}-vvpp
      #     path: |
      #       ${{ steps.vars.outputs.package_name }}.vvpp
      #       ${{ steps.vars.outputs.package_name }}*.vvppp
      #       ${{ steps.vars.outputs.package_name }}.vvpp.txt

      # - name: <Deploy> Upload VVPP archives to Release assets
      #   if: needs.config.outputs.version != ''
      #   uses: ncipollo/release-action@v1
      #   with:
      #     allowUpdates: true
      #     prerelease: ${{ github.event.inputs.prerelease }}
      #     token: ${{ secrets.GITHUB_TOKEN }}
      #     tag: ${{ needs.config.outputs.version }}
      #     artifacts: >
      #       ${{ steps.vars.outputs.package_name }}.vvpp,
      #       ${{ steps.vars.outputs.package_name }}*.vvppp,
      #       ${{ steps.vars.outputs.package_name }}.vvpp.txt
      #     commit: ${{ github.sha }}

      - name: <Deploy> Merge artifacts
        if: github.event.inputs.upload_artifact == 'true'
        uses: actions/upload-artifact/merge@v4
        with:
          name: ${{ steps.vars.outputs.package_name }}
          pattern: ${{ steps.vars.outputs.package_name }}-*
          delete-merged: true

  update-tag-to-current-commit:
    if: needs.config.outputs.version != ''
    needs: [config, build-and-upload]
    runs-on: ubuntu-latest
    steps:
      - name: <Setup> Check out the repository
        uses: actions/checkout@v4

      - name: <Deploy> Change tag to this commit for refreshing the release # c.f. voicevox_engine#854
        run: |
          git tag -f ${{ needs.config.outputs.version }}
          git push -f --tag

  run-release-test-workflow:
    if: needs.config.outputs.version != ''
    needs: [config, build-and-upload]
    uses: ./.github/workflows/test-engine-package.yml
    with:
      version: ${{ needs.config.outputs.version }}
      repo_url: ${{ format('{0}/{1}', github.server_url, github.repository) }} # このリポジトリのURL<|MERGE_RESOLUTION|>--- conflicted
+++ resolved
@@ -25,12 +25,7 @@
         default: false
 
 env:
-<<<<<<< HEAD
   PYTHON_VERSION: "3.11.9"
-=======
-  VOICEVOX_RESOURCE_VERSION: "0.23.0"
-  VOICEVOX_CORE_VERSION: "0.15.7"
->>>>>>> d077fcde
 
 defaults:
   run:
