--- conflicted
+++ resolved
@@ -25,13 +25,7 @@
         default: false
 
 env:
-<<<<<<< HEAD
   PYTHON_VERSION: "3.11.9"
-=======
-  PYTHON_VERSION: "3.11.3"
-  VOICEVOX_RESOURCE_VERSION: "0.19.0"
-  VOICEVOX_CORE_VERSION: "0.15.3"
->>>>>>> ec646461
 
 defaults:
   run:
@@ -99,163 +93,7 @@
         run: |
           brew install gnu-sed coreutils
 
-<<<<<<< HEAD
-      - name: Setup MSVC
-=======
-      # ONNX Runtime providersとCUDA周りをリンクするために使う
-      - name: <Setup> Install ONNX Runtime dependencies (Linux)
-        if: startsWith(matrix.os, 'ubuntu-') && endsWith(matrix.target, 'nvidia')
-        run: |
-          sudo apt-get update
-          sudo apt-get install -y patchelf
-
-      # CUDA
-      - name: <Setup> Restore cached CUDA
-        if: matrix.cuda_version != ''
-        uses: actions/cache/restore@v3
-        id: cuda-dll-cache-restore
-        with:
-          # update this key when ONNX Runtime CUDA dependency changed
-          key: ${{ matrix.os }}-cuda-dll-${{ matrix.cuda_version }}-v1
-          path: download/cuda
-
-      - name: <Setup> Set up CUDA toolkit
-        if: matrix.cuda_version != '' && steps.cuda-dll-cache-restore.outputs.cache-hit != 'true'
-        uses: Jimver/cuda-toolkit@v0.2.10
-        id: cuda-toolkit
-        with:
-          method: network
-          cuda: ${{ matrix.cuda_version }}
-
-      - name: <Setup> Extract CUDA Dynamic Libraries
-        if: matrix.cuda_version != '' && steps.cuda-dll-cache-restore.outputs.cache-hit != 'true'
-        run: |
-          set -eux
-
-          CUDA_ROOT=$( echo "${{ steps.cuda-toolkit.outputs.CUDA_PATH }}" | tr '\\' '/' )
-
-          mkdir -p download/cuda/bin
-          # NOTE 1: actionlint による GitHub Actions 文法の暗示的 `________________` 置換が SchellCheck の `never be equal` エラーを起こさないように、変数代入する
-          # 一度代入して actionlint のエラー回避 (詳細: NOTE 1)
-          OS=${{ matrix.os }}
-          if [[ $OS == windows-* ]]; then
-            mv "${CUDA_ROOT}/bin/"*.dll download/cuda/bin/
-
-            # remove CUDA to reduce disk usage
-            rm -rf "${CUDA_ROOT}"
-          else
-            cp "${CUDA_ROOT}/lib64/"libcublas.so.* download/cuda/bin/
-            cp "${CUDA_ROOT}/lib64/"libcublasLt.so.* download/cuda/bin/
-            cp "${CUDA_ROOT}/lib64/"libcudart.so.* download/cuda/bin/
-            cp "${CUDA_ROOT}/lib64/"libcufft.so.* download/cuda/bin/
-            cp "${CUDA_ROOT}/lib64/"libcurand.so.* download/cuda/bin/
-
-            # remove unneed full version libraries
-            rm -f download/cuda/bin/libcublas.so.*.*
-            rm -f download/cuda/bin/libcublasLt.so.*.*
-            rm -f download/cuda/bin/libcufft.so.*.*
-            rm -f download/cuda/bin/libcurand.so.*.*
-            rm -f download/cuda/bin/libcudart.so.*.*.*
-
-            # remove CUDA to reduce disk usage
-            sudo rm -rf "${CUDA_ROOT}"
-          fi
-
-      - name: <Setup> Save CUDA cache
-        if: matrix.cuda_version != ''
-        uses: actions/cache/save@v3
-        with:
-          key: ${{ steps.cuda-dll-cache-restore.outputs.cache-primary-key }}
-          path: download/cuda
-
-      # cuDNN
-      - name: <Setup> Export cuDNN url to calc hash
-        if: matrix.cudnn_url != ''
-        run: echo "${{ matrix.cudnn_url }}" > download/cudnn_url.txt
-
-      - name: <Setup> Restore cached cuDNN
-        if: matrix.cudnn_url != ''
-        uses: actions/cache/restore@v3
-        id: cudnn-dll-cache-restore
-        with:
-          # update this key when ONNX Runtime cuDNN dependency changed
-          key: ${{ matrix.os }}-cudnn-dll-${{ hashFiles('download/cudnn_url.txt') }}-v1
-          path: download/cudnn
-
-      - name: <Setup> Download and extract cuDNN Dynamic Libraries
-        if: matrix.cudnn_url != '' && steps.cudnn-dll-cache-restore.outputs.cache-hit != 'true'
-        run: |
-          set -eux
-
-          # 一度代入して actionlint のエラー回避 (詳細: NOTE 1)
-          OS=${{ matrix.os }}
-          if [[ $OS == windows-* ]]; then
-            curl -L "${{ matrix.cudnn_url }}" > download/cudnn.zip
-
-            unzip download/cudnn.zip cudnn-*/bin/*.dll -d download/cudnn_tmp
-
-            mkdir -p download/cudnn/bin
-            mv download/cudnn_tmp/cudnn-*/bin/*.dll download/cudnn/bin/
-            rm -rf download/cudnn_tmp
-
-            rm download/cudnn.zip
-          else
-            curl -L "${{ matrix.cudnn_url }}" > download/cudnn.tar.xz
-
-            tar -Jxf download/cudnn.tar.xz -C download/
-
-            mkdir -p download/cudnn/bin
-            cp download/cudnn-*/lib/libcudnn.so.* download/cudnn/bin/
-            cp download/cudnn-*/lib/libcudnn_*_infer.so.* download/cudnn/bin/
-
-            # remove unneed full version libraries
-            rm -f download/cudnn/bin/libcudnn.so.*.*
-            rm -f download/cudnn/bin/libcudnn_*_infer.so.*.*
-
-            rm download/cudnn.tar.xz
-          fi
-
-      - name: <Setup> Save cuDNN cache
-        if: matrix.cudnn_url != ''
-        uses: actions/cache/save@v3
-        with:
-          key: ${{ steps.cudnn-dll-cache-restore.outputs.cache-primary-key }}
-          path: download/cudnn
-
-      # zlib
-      - name: <Setup> Export zlib url to calc hash
-        if: matrix.zlib_url != ''
-        run: echo "${{ matrix.zlib_url }}" >> download/zlib_url.txt
-
-      - name: <Setup> Restore cached zlib
-        if: matrix.zlib_url != ''
-        uses: actions/cache/restore@v3
-        id: zlib-cache-restore
-        with:
-          key: zlib-cache-v1-${{ hashFiles('download/zlib_url.txt') }}
-          path: download/zlib
-
-      - name: <Setup> Download zlib dynamic Library
-        if: steps.zlib-cache-restore.outputs.cache-hit != 'true' && matrix.zlib_url != ''
-        run: |
-          curl -L "${{ matrix.zlib_url }}" -o download/zlib.zip
-          mkdir -p download/zlib
-
-          # extract only dlls
-          unzip download/zlib.zip dll_${{ matrix.architecture }}/zlibwapi.dll -d download/zlib
-          rm download/zlib.zip
-          mv download/zlib/dll_${{ matrix.architecture }}/zlibwapi.dll download/zlib/zlibwapi.dll
-          rm -r download/zlib/dll_${{ matrix.architecture }}
-
-      - name: <Setup> Save zlib cache
-        if: matrix.zlib_url != ''
-        uses: actions/cache/save@v3
-        with:
-          key: ${{ steps.zlib-cache-restore.outputs.cache-primary-key }}
-          path: download/zlib
-
       - name: <Setup> Set up MSVC
->>>>>>> ec646461
         if: startsWith(matrix.os, 'windows-')
         uses: ilammy/msvc-dev-cmd@v1
 
@@ -300,140 +138,11 @@
       - name: <Setup> Create download directory
         run: mkdir -p download/
 
-<<<<<<< HEAD
-      - name: Generate licenses.json
-=======
-      # DirectML
-      - name: <Setup> Export DirectML url to calc hash
-        if: endswith(matrix.target, '-directml')
-        run: echo "${{ matrix.directml_url }}" >> download/directml_url.txt
-
-      - name: <Setup> Restore cached DirectML
-        if: endswith(matrix.target, '-directml')
-        uses: actions/cache/restore@v3
-        id: directml-cache-restore
-        with:
-          key: directml-cache-v1-${{ hashFiles('download/directml_url.txt') }}
-          path: download/directml
-
-      - name: <Setup> Set up DirectML dynamic Library
-        if: steps.directml-cache-restore.outputs.cache-hit != 'true' && endswith(matrix.target, '-directml')
-        run: |
-          curl -L "${{ matrix.directml_url }}" -o download/directml.zip
-          mkdir -p download/directml
-
-          # extract only dlls
-          unzip download/directml.zip bin/${{ matrix.architecture }}-win/DirectML.dll -d download/directml
-          rm download/directml.zip
-          mv download/directml/bin/${{ matrix.architecture }}-win/DirectML.dll download/directml/DirectML.dll
-          rm -r download/directml/bin
-
-      - name: <Setup> Save DirectML cache
-        if: endswith(matrix.target, '-directml')
-        uses: actions/cache/save@v3
-        with:
-          key: ${{ steps.directml-cache-restore.outputs.cache-primary-key }}
-          path: download/directml
-
-      # ONNX Runtime
-      - name: <Setup> Export ONNX Runtime url to calc hash
-        run: echo "${{ matrix.onnxruntime_url }}" > download/onnxruntime_url.txt
-
-      - name: <Setup> Restore cached ONNX Runtime
-        uses: actions/cache/restore@v3
-        id: onnxruntime-cache-restore
-        with:
-          key: ${{ matrix.os }}-onnxruntime-${{ hashFiles('download/onnxruntime_url.txt') }}-v1
-          path: download/onnxruntime
-
-      - name: <Setup> Download ONNX Runtime (Windows)
-        if: steps.onnxruntime-cache-restore.outputs.cache-hit != 'true' && startsWith(matrix.os, 'windows-')
-        run: |
-          curl -L "${{ matrix.onnxruntime_url }}" > download/onnxruntime.zip
-
-          # extract only dlls
-          # 一度代入して actionlint のエラー回避 (詳細: NOTE 1)
-          TARGET=${{ matrix.target }}
-          if [[ $TARGET != *-directml ]]; then
-            unzip download/onnxruntime.zip onnxruntime-*/lib/*.dll -d download/
-            mv download/onnxruntime-* download/onnxruntime
-          else
-            mkdir -p download/onnxruntime/lib
-            unzip download/onnxruntime.zip runtimes/win-${{ matrix.architecture }}/native/*.dll -d download/onnxruntime
-            mv download/onnxruntime/runtimes/win-${{ matrix.architecture }}/native/*.dll download/onnxruntime/lib/
-            rm -r download/onnxruntime/runtimes
-          fi
-
-          rm download/onnxruntime.zip
-
-      - name: <Setup> Download ONNX Runtime (Mac/Linux)
-        if: steps.onnxruntime-cache-restore.outputs.cache-hit != 'true' && startsWith(matrix.os, 'windows-') != true
-        run: |
-          curl -L "${{ matrix.onnxruntime_url }}" > download/onnxruntime.tgz
-          mkdir -p download/onnxruntime
-          tar xf "download/onnxruntime.tgz" -C "download/onnxruntime" --strip-components 1
-          rm download/onnxruntime.tgz
-
-      - name: <Setup> Save ONNX Runtime cache
-        uses: actions/cache/save@v3
-        with:
-          key: ${{ steps.onnxruntime-cache-restore.outputs.cache-primary-key }}
-          path: download/onnxruntime
-
-      # VOICEVOX RESOURCE
-      - name: <Setup> Prepare RESOURCE cache
-        uses: actions/cache@v3
-        id: voicevox-resource-cache
-        with:
-          key: voicevox-resource-${{ env.VOICEVOX_RESOURCE_VERSION }}
-          path: download/resource
-
-      - name: <Setup> Check out RESOURCE repository
-        if: steps.voicevox-resource-cache.outputs.cache-hit != 'true'
-        uses: actions/checkout@v4
-        with:
-          repository: VOICEVOX/voicevox_resource
-          ref: ${{ env.VOICEVOX_RESOURCE_VERSION }}
-          path: download/resource
-
-      - name: <Build> Merge RESOURCE
-        env:
-          DOWNLOAD_RESOURCE_PATH: download/resource
-        run: bash build_util/process_voicevox_resource.bash
-
-      # VOICEVOX CORE
-      - name: <Setup> Prepare CORE cache
-        uses: actions/cache@v3
-        id: voicevox-core-cache
-        with:
-          key: ${{ matrix.os }}-voicevox-core-${{ matrix.voicevox_core_asset_prefix }}-${{ env.VOICEVOX_CORE_VERSION }}
-          path: download/core
-
-      - name: <Setup> Download CORE
-        if: steps.voicevox-core-cache.outputs.cache-hit != 'true'
-        env:
-          VOICEVOX_CORE_ASSET_NAME: ${{ matrix.voicevox_core_asset_prefix }}-${{ env.VOICEVOX_CORE_VERSION }}
-        run: |
-          curl -L "https://github.com/VOICEVOX/voicevox_core/releases/download/${{ env.VOICEVOX_CORE_VERSION }}/${{ env.VOICEVOX_CORE_ASSET_NAME }}.zip" > download/${{ env.VOICEVOX_CORE_ASSET_NAME }}.zip
-          # 一度代入して actionlint のエラー回避 (詳細: NOTE 1)
-          OS=${{ matrix.os }}
-          if [[ $OS == mac-* ]]; then
-            ditto -x -k --sequesterRsrc --rsrc download/${{ env.VOICEVOX_CORE_ASSET_NAME }}.zip download/
-          else
-            unzip download/${{ env.VOICEVOX_CORE_ASSET_NAME }}.zip -d download/ 
-          fi
-          mkdir -p download/core
-          mv download/${{ env.VOICEVOX_CORE_ASSET_NAME }}/* download/core
-          rm -rf download/${{ env.VOICEVOX_CORE_ASSET_NAME }}
-          rm download/${{ env.VOICEVOX_CORE_ASSET_NAME }}.zip
-
-      # Build
       - name: <Build> Generate licenses.json
->>>>>>> ec646461
         run: |
           bash build_util/create_venv_and_generate_licenses.bash
 
-      - name: <Build> Build VOICEVOX ENGINE run.py
+      - name: <Build> Build AivisSpeech Engine run.py
         run: |
           set -eux
 
@@ -442,99 +151,8 @@
 
           # Replace version & specify dynamic libraries
           $sed -i "s/__version__ = \"latest\"/__version__ = \"${{ needs.config.outputs.version_or_latest }}\"/" voicevox_engine/__init__.py
-<<<<<<< HEAD
 
           poetry run task build
-=======
-          # 一度代入して actionlint のエラー回避 (詳細: NOTE 1)
-          OS=${{ matrix.os }}
-          if [[ $OS == windows-* ]]; then
-            LIBCORE_PATH=download/core/voicevox_core.dll
-            LIBONNXRUNTIME_PATH=download/onnxruntime/lib/onnxruntime.dll
-          elif [[ $OS == macos-* ]]; then
-            LIBCORE_PATH=download/core/libvoicevox_core.dylib
-            LIBONNXRUNTIME_PATH=download/onnxruntime/lib/libonnxruntime.dylib
-          else
-            LIBCORE_PATH=download/core/libvoicevox_core.so
-            LIBONNXRUNTIME_PATH=download/onnxruntime/lib/libonnxruntime.so
-          fi
-
-          CORE_MODEL_DIR_PATH="download/core/model" \
-          LIBCORE_PATH="$LIBCORE_PATH" \
-          LIBONNXRUNTIME_PATH="$LIBONNXRUNTIME_PATH" \
-          pyinstaller --noconfirm run.spec
-
-      # Because PyInstaller does not copy dynamic loaded libraries,
-      # manually move DLL dependencies into `dist/run/` (cache already saved)
-
-      - name: <Build> Gather DLL dependencies (Windows)
-        if: startsWith(matrix.os, 'windows-')
-        run: |
-          set -eux
-
-          # Windows CUDA
-          if [ -f "download/onnxruntime/lib/onnxruntime_providers_cuda.dll" ]; then
-
-            # ONNX Runtime providers
-            mv download/onnxruntime/lib/onnxruntime_*.dll dist/run/
-
-            # CUDA
-            mv download/cuda/bin/cublas64_*.dll dist/run/
-            mv download/cuda/bin/cublasLt64_*.dll dist/run/
-            mv download/cuda/bin/cudart64_*.dll dist/run/
-            mv download/cuda/bin/cufft64_*.dll dist/run/
-            mv download/cuda/bin/curand64_*.dll dist/run/
-
-            # cuDNN
-            mv download/cudnn/bin/cudnn64_*.dll dist/run/
-            mv download/cudnn/bin/cudnn_*_infer64*.dll dist/run/
-
-            # zlib
-            mv download/zlib/zlibwapi.dll dist/run/
-
-            # Clean source directories to reduce disk usage (already cached)
-            rm -rf download/onnxruntime
-            rm -rf download/cuda
-            rm -rf download/cudnn
-            rm -rf download/zlib
-          fi
-
-          # Windows DirectML
-          # 一度代入して actionlint のエラー回避 (詳細: NOTE 1)
-          TARGET=${{ matrix.target }}
-          if [[ $TARGET == *-directml ]]; then
-            # DirectML
-            mv download/directml/DirectML.dll dist/run/
-
-            # Clean source directories (already cached)
-            rm -rf download/directml
-          fi
-
-      - name: <Build> Gather DLL dependencies (Linux CUDA)
-        if: startsWith(matrix.os, 'ubuntu-') && endsWith(matrix.target, 'nvidia')
-        run: |
-          set -eux
-
-          # ONNX Runtime providers
-          patchelf --set-rpath '$ORIGIN' "$(pwd)/download/onnxruntime/lib"/libonnxruntime_providers_*.so
-          mv download/onnxruntime/lib/libonnxruntime_*.so dist/run/
-
-          # CUDA
-          mv download/cuda/bin/libcublas.so.* dist/run/
-          mv download/cuda/bin/libcublasLt.so.* dist/run/
-          mv download/cuda/bin/libcudart.so.* dist/run/
-          mv download/cuda/bin/libcufft.so.* dist/run/
-          mv download/cuda/bin/libcurand.so.* dist/run/
-
-          # cuDNN
-          mv download/cudnn/bin/libcudnn.so.* dist/run/
-          mv download/cudnn/bin/libcudnn_*_infer.so.* dist/run/
-
-          # Clean source directories to reduce disk usage (already cached)
-          rm -rf download/onnxruntime
-          rm -rf download/cuda
-          rm -rf download/cudnn
->>>>>>> ec646461
 
       - name: <Setup> Set @rpath to @executable_path
         if: startsWith(matrix.os, 'macos-')
