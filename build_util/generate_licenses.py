import json
import os
import subprocess
import urllib.request
from pathlib import Path
from typing import Literal


<<<<<<< HEAD
@dataclass
class License:
    name: str
    version: Optional[str]
    license: Optional[str]
    text: str


def generate_licenses() -> List[License]:
    licenses: List[License] = []

    # VOICEVOX ENGINE
    with urllib.request.urlopen(
        "https://raw.githubusercontent.com/VOICEVOX/voicevox_engine/master/LGPL_LICENSE"
    ) as res:
        licenses.append(
            License(
                name="VOICEVOX ENGINE",
                version=None,
                license="LGPL license",
                text=res.read().decode(),
            )
        )

    # openjtalk
    # https://sourceforge.net/projects/open-jtalk/files/Open%20JTalk/open_jtalk-1.11/
    licenses.append(
=======
class LicenseError(Exception):
    # License違反があった場合、このエラーを出します。
    pass


class License:
    def __init__(
        self,
        name: str,  # TODO: `package_name` へリネーム
        version: str | None,  # TODO: `package_version` へリネーム
        license: str | None,  # TODO: `license_name` へリネーム
        text: str,  # TODO: `license_text` へリネーム
        license_text_type: Literal["raw", "local_address", "remote_address"],
    ):
        self.name = name  # TODO: `package_name` へリネーム
        self.version = version  # TODO: `package_version` へリネーム
        self.license = license  # TODO: `license_name` へリネーム

        if license_text_type == "raw":
            self.text = text  # TODO: `license_text` へリネーム
        elif license_text_type == "local_address":
            # ライセンステキストをローカルのライセンスファイルから抽出する
            self.text = Path(text).read_text(encoding="utf8")
        elif license_text_type == "remote_address":
            # ライセンステキストをリモートのライセンスファイルから抽出する
            with urllib.request.urlopen(text) as res:
                license_text: str = res.read().decode()
                self.text = license_text
        else:
            raise Exception("型で保護され実行されないはずのパスが実行されました")


def generate_licenses() -> list[License]:
    licenses: list[License] = []

    licenses += [
        # https://sourceforge.net/projects/open-jtalk/files/Open%20JTalk/open_jtalk-1.11/
>>>>>>> ec646461
        License(
            name="Open JTalk",
            version="1.11",
            license="Modified BSD license",
            text="docs/licenses/open_jtalk/COPYING",
            license_text_type="local_address",
        ),
        License(
            name="MeCab",
            version=None,
            license="Modified BSD license",
            text="docs/licenses/open_jtalk/mecab/COPYING",
            license_text_type="local_address",
        ),
        License(
            name="NAIST Japanese Dictionary",
            version=None,
            license="Modified BSD license",
<<<<<<< HEAD
            text=Path("docs/licenses//open_jtalk/mecab-naist-jdic/COPYING").read_text(),
        )
    )

    # world
    with urllib.request.urlopen(
        "https://raw.githubusercontent.com/mmorise/World/master/LICENSE.txt"
    ) as res:
        licenses.append(
            License(
                name="world",
                version=None,
                license="Modified BSD license",
                text=res.read().decode(),
            )
        )

    # pytorch
    pytorch_version = "2.2.2"
    with urllib.request.urlopen(
        f"https://raw.githubusercontent.com/pytorch/pytorch/v{pytorch_version}/LICENSE"
    ) as res:
        licenses.append(
            License(
                name="PyTorch",
                version=pytorch_version,
                license="BSD-style license",
                text=res.read().decode(),
            )
        )

    # Python
    python_version = "3.11.9"
    with urllib.request.urlopen(
        f"https://raw.githubusercontent.com/python/cpython/v{python_version}/LICENSE"
    ) as res:
        licenses.append(
            License(
                name="Python",
                version=python_version,
                license="Python Software Foundation License",
                text=res.read().decode(),
            )
=======
            text="docs/licenses//open_jtalk/mecab-naist-jdic/COPYING",
            license_text_type="local_address",
        ),
        License(
            name='HTS Voice "Mei"',
            version=None,
            license="Creative Commons Attribution 3.0 license",
            text="https://raw.githubusercontent.com/r9y9/pyopenjtalk/master/pyopenjtalk/htsvoice/LICENSE_mei_normal.htsvoice",  # noqa: B950
            license_text_type="remote_address",
        ),
        License(
            name="VOICEVOX CORE",
            version=None,
            license="MIT license",
            text="https://raw.githubusercontent.com/VOICEVOX/voicevox_core/main/LICENSE",
            license_text_type="remote_address",
        ),
        License(
            name="VOICEVOX ENGINE",
            version=None,
            license="LGPL license",
            text="https://raw.githubusercontent.com/VOICEVOX/voicevox_engine/master/LGPL_LICENSE",
            license_text_type="remote_address",
        ),
        License(
            name="world",
            version=None,
            license="Modified BSD license",
            text="https://raw.githubusercontent.com/mmorise/World/master/LICENSE.txt",
            license_text_type="remote_address",
        ),
        License(
            name="PyTorch",
            version="1.9.0",
            license="BSD-style license",
            text="https://raw.githubusercontent.com/pytorch/pytorch/master/LICENSE",
            license_text_type="remote_address",
        ),
        License(
            name="ONNX Runtime",
            version="1.13.1",
            license="MIT license",
            text="https://raw.githubusercontent.com/microsoft/onnxruntime/master/LICENSE",
            license_text_type="remote_address",
        ),
    ]
    python_version = "3.11.3"
    licenses += [
        License(
            name="Python",
            version=python_version,
            license="Python Software Foundation License",
            text=f"https://raw.githubusercontent.com/python/cpython/v{python_version}/LICENSE",
            license_text_type="remote_address",
>>>>>>> ec646461
        )
    ]

    # pip
    try:
        pip_licenses_output = subprocess.run(
            "pip-licenses "
            "--from=mixed "
            "--format=json "
            "--with-urls "
            "--with-license-file "
            "--no-license-path ",
            shell=True,
            capture_output=True,
            check=True,
            env=os.environ,
        ).stdout.decode()
    except subprocess.CalledProcessError as err:
        raise Exception(
            f"command output:\n{err.stderr and err.stderr.decode()}"
        ) from err

    licenses_json = json.loads(pip_licenses_output)
    for license_json in licenses_json:
        license = License(
            name=license_json["Name"],
            version=license_json["Version"],
            license=license_json["License"],
            text=license_json["LicenseText"],
            license_text_type="raw",
        )
<<<<<<< HEAD
=======
        license_names_str = license.license or ""
        license_names = license_names_str.split("; ")
        for license_name in license_names:
            if license_name in [
                "GNU General Public License v2 (GPLv2)",
                "GNU General Public License (GPL)",
                "GNU General Public License v3 (GPLv3)",
                "GNU Affero General Public License v3 (AGPL-3)",
            ]:
                raise LicenseError(
                    f"ライセンス違反: {license.name} is {license.license}"
                )
>>>>>>> ec646461
        # FIXME: assert license type
        if license.text == "UNKNOWN":
            if license.name.lower() == "future":
                with urllib.request.urlopen(
                    "https://raw.githubusercontent.com/PythonCharmers/python-future/master/LICENSE.txt"  # noqa: B950
                ) as res:
                    license.text = res.read().decode()
            elif license.name.lower() == "pefile":
                with urllib.request.urlopen(
                    "https://raw.githubusercontent.com/erocarrera/pefile/master/LICENSE"  # noqa: B950
                ) as res:
                    license.text = res.read().decode()
            elif license.name.lower() == "pyopenjtalk-dict":
                with urllib.request.urlopen(
                    "https://raw.githubusercontent.com/litagin02/pyopenjtalk/master/LICENSE.md"
                ) as res:
                    license.text = res.read().decode()
            elif license.name.lower() == "python-multipart":
                with urllib.request.urlopen(
                    "https://raw.githubusercontent.com/andrew-d/python-multipart/master/LICENSE.txt"  # noqa: B950
                ) as res:
                    license.text = res.read().decode()
            elif license.name.lower() == "romkan":
                with urllib.request.urlopen(
                    "https://raw.githubusercontent.com/soimort/python-romkan/master/LICENSE"
                ) as res:
                    license.text = res.read().decode()
            elif license.name.lower() == "distlib":
                with urllib.request.urlopen(
                    "https://bitbucket.org/pypa/distlib/raw/7d93712134b28401407da27382f2b6236c87623a/LICENSE.txt"  # noqa: B950
                ) as res:
                    license.text = res.read().decode()
            elif license.name.lower() == "jsonschema":
                with urllib.request.urlopen(
                    "https://raw.githubusercontent.com/python-jsonschema/jsonschema/dbc398245a583cb2366795dc529ae042d10c1577/COPYING"
                ) as res:
                    license.text = res.read().decode()
            elif license.name.lower() == "lockfile":
                with urllib.request.urlopen(
                    "https://opendev.org/openstack/pylockfile/raw/tag/0.12.2/LICENSE"
                ) as res:
                    license.text = res.read().decode()
            elif license.name.lower() == "platformdirs":
                with urllib.request.urlopen(
                    "https://raw.githubusercontent.com/platformdirs/platformdirs/aa671aaa97913c7b948567f4d9c77d4f98bfa134/LICENSE"
                ) as res:
                    license.text = res.read().decode()
            elif license.name.lower() == "webencodings":
                with urllib.request.urlopen(
                    "https://raw.githubusercontent.com/gsnedders/python-webencodings/fa2cb5d75ab41e63ace691bc0825d3432ba7d694/LICENSE"
                ) as res:
                    license.text = res.read().decode()
            elif license.name.lower() == "antlr4-python3-runtime":
                with urllib.request.urlopen(
                    "https://raw.githubusercontent.com/antlr/antlr4/v4.11.1/LICENSE.txt"
                ) as res:
                    license.text = res.read().decode()
            elif license.name.lower() == "gradio_client":
                with urllib.request.urlopen(
                    "https://raw.githubusercontent.com/gradio-app/gradio/v3.41.0/LICENSE"
                ) as res:
                    license.text = res.read().decode()
            elif license.name.lower() == "jieba":
                with urllib.request.urlopen(
                    "https://raw.githubusercontent.com/fxsjy/jieba/v0.42.1/LICENSE"
                ) as res:
                    license.text = res.read().decode()
            elif license.name.lower() == "primepy":
                with urllib.request.urlopen(
                    "https://raw.githubusercontent.com/janaindrajit/primePy/9c98276fee5211e8761dfc03c9a1e02127e09e4a/LICENSE"
                ) as res:
                    license.text = res.read().decode()
            elif license.name.lower() == "pyproject_hooks":
                with urllib.request.urlopen(
                    "https://raw.githubusercontent.com/pypa/pyproject-hooks/v1.1.0/LICENSE"
                ) as res:
                    license.text = res.read().decode()
            elif license.name.lower() == "safetensors":
                with urllib.request.urlopen(
                    "https://raw.githubusercontent.com/huggingface/safetensors/v0.4.3/LICENSE"
                ) as res:
                    license.text = res.read().decode()
            elif license.name.lower() == "sentencepiece":
                with urllib.request.urlopen(
                    "https://raw.githubusercontent.com/google/sentencepiece/v0.2.0/LICENSE"
                ) as res:
                    license.text = res.read().decode()
            elif license.name.lower() == "tokenizers":
                with urllib.request.urlopen(
                    "https://raw.githubusercontent.com/huggingface/tokenizers/v0.19.1/LICENSE"
                ) as res:
                    license.text = res.read().decode()
            elif license.name.lower() == "types-pyyaml":
                with urllib.request.urlopen(
                    "https://raw.githubusercontent.com/python/typeshed/57f3dcac8dbed008479b251512975901a0206deb/LICENSE"
                ) as res:
                    license.text = res.read().decode()
            else:
                # ライセンスがpypiに無い
                raise Exception(f"No License info provided for {license.name}")

        # soxr
        if license.name.lower() == "soxr":
            with urllib.request.urlopen(
                "https://raw.githubusercontent.com/dofuuz/python-soxr/v0.3.6/LICENSE.txt"
            ) as res:
                license.text = res.read().decode()

        licenses.append(license)

<<<<<<< HEAD
=======
    # OpenBLAS
    licenses += [
        License(
            name="OpenBLAS",
            version=None,
            license="BSD 3-clause license",
            text="https://raw.githubusercontent.com/xianyi/OpenBLAS/develop/LICENSE",
            license_text_type="remote_address",
        ),
        License(
            name="libsndfile-binaries",
            version="1.2.0",
            license="LGPL-2.1 license",
            text="https://raw.githubusercontent.com/bastibe/libsndfile-binaries/d9887ef926bb11cf1a2526be4ab6f9dc690234c0/COPYING",  # noqa: B950
            license_text_type="remote_address",
        ),
        License(
            name="libogg",
            version="1.3.5",
            license="BSD 3-clause license",
            text="https://raw.githubusercontent.com/xiph/ogg/v1.3.5/COPYING",
            license_text_type="remote_address",
        ),
        License(
            name="libvorbis",
            version="1.3.7",
            license="BSD 3-clause license",
            text="https://raw.githubusercontent.com/xiph/vorbis/v1.3.7/COPYING",
            license_text_type="remote_address",
        ),
        # libflac
        License(
            name="FLAC",
            version="1.4.2",
            license="Xiph.org's BSD-like license",
            text="https://raw.githubusercontent.com/xiph/flac/1.4.2/COPYING.Xiph",
            license_text_type="remote_address",
        ),
        # libopus
        License(
            name="Opus",
            version="1.3.1",
            license="BSD 3-clause license",
            text="https://raw.githubusercontent.com/xiph/opus/v1.3.1/COPYING",
            license_text_type="remote_address",
        ),
        # https://sourceforge.net/projects/mpg123/files/mpg123/1.30.2/
        License(
            name="mpg123",
            version="1.30.2",
            license="LGPL-2.1 license",
            text="docs/licenses/mpg123/COPYING",
            license_text_type="local_address",
        ),
        # liblame
        # https://sourceforge.net/projects/lame/files/lame/3.100/
        License(
            name="lame",
            version="3.100",
            license="LGPL-2.0 license",
            text="https://svn.code.sf.net/p/lame/svn/tags/RELEASE__3_100/lame/COPYING",
            license_text_type="remote_address",
        ),
        # license text from CUDA 11.8.0
        # https://developer.nvidia.com/cuda-11-8-0-download-archive?target_os=Windows&target_arch=x86_64&target_version=10&target_type=exe_local # noqa: B950
        # https://developer.download.nvidia.com/compute/cuda/11.8.0/local_installers/cuda_11.8.0_522.06_windows.exe # noqa: B950
        # cuda_11.8.0_522.06_windows.exe (cuda_documentation/Doc/EULA.txt)
        License(
            name="CUDA Toolkit",
            version="11.8.0",
            license=None,
            text="docs/licenses/cuda/EULA.txt",
            license_text_type="local_address",
        ),
        # license text from cuDNN v8.9.2 (June 1st, 2023), for CUDA 11.x, cuDNN Library for Windows # noqa: B950
        # https://developer.nvidia.com/rdp/cudnn-archive # noqa: B950
        # https://developer.download.nvidia.com/compute/cudnn/redist/cudnn/windows-x86_64/cudnn-windows-x86_64-8.9.2.26_cuda11-archive.zip # noqa: B950
        # cudnn-windows-x86_64-8.9.2.26_cuda11-archive.zip (cudnn-windows-x86_64-8.9.2.26_cuda11-archive/LICENSE) # noqa: B950
        License(
            name="cuDNN",
            version="8.9.2",
            license=None,
            text="docs/licenses/cudnn/LICENSE",
            license_text_type="local_address",
        ),
    ]

>>>>>>> ec646461
    return licenses


if __name__ == "__main__":
    import argparse
    import sys

    parser = argparse.ArgumentParser()
    parser.add_argument("-o", "--output_path", type=str)
    args = parser.parse_args()

    output_path = args.output_path

    licenses = generate_licenses()

    # dump
    out = Path(output_path).open("w") if output_path else sys.stdout
    json.dump(
        [
            {
                "name": license.name,
                "version": license.version,
                "license": license.license,
                "text": license.text,
            }
            for license in licenses
        ],
        out,
    )<|MERGE_RESOLUTION|>--- conflicted
+++ resolved
@@ -6,35 +6,6 @@
 from typing import Literal
 
 
-<<<<<<< HEAD
-@dataclass
-class License:
-    name: str
-    version: Optional[str]
-    license: Optional[str]
-    text: str
-
-
-def generate_licenses() -> List[License]:
-    licenses: List[License] = []
-
-    # VOICEVOX ENGINE
-    with urllib.request.urlopen(
-        "https://raw.githubusercontent.com/VOICEVOX/voicevox_engine/master/LGPL_LICENSE"
-    ) as res:
-        licenses.append(
-            License(
-                name="VOICEVOX ENGINE",
-                version=None,
-                license="LGPL license",
-                text=res.read().decode(),
-            )
-        )
-
-    # openjtalk
-    # https://sourceforge.net/projects/open-jtalk/files/Open%20JTalk/open_jtalk-1.11/
-    licenses.append(
-=======
 class LicenseError(Exception):
     # License違反があった場合、このエラーを出します。
     pass
@@ -71,8 +42,14 @@
     licenses: list[License] = []
 
     licenses += [
+        License(
+            name="VOICEVOX ENGINE",
+            version=None,
+            license="LGPL license",
+            text="https://raw.githubusercontent.com/VOICEVOX/voicevox_engine/master/LGPL_LICENSE",
+            license_text_type="remote_address",
+        ),
         # https://sourceforge.net/projects/open-jtalk/files/Open%20JTalk/open_jtalk-1.11/
->>>>>>> ec646461
         License(
             name="Open JTalk",
             version="1.11",
@@ -91,98 +68,18 @@
             name="NAIST Japanese Dictionary",
             version=None,
             license="Modified BSD license",
-<<<<<<< HEAD
-            text=Path("docs/licenses//open_jtalk/mecab-naist-jdic/COPYING").read_text(),
-        )
-    )
-
-    # world
-    with urllib.request.urlopen(
-        "https://raw.githubusercontent.com/mmorise/World/master/LICENSE.txt"
-    ) as res:
-        licenses.append(
-            License(
-                name="world",
-                version=None,
-                license="Modified BSD license",
-                text=res.read().decode(),
-            )
-        )
-
-    # pytorch
-    pytorch_version = "2.2.2"
-    with urllib.request.urlopen(
-        f"https://raw.githubusercontent.com/pytorch/pytorch/v{pytorch_version}/LICENSE"
-    ) as res:
-        licenses.append(
-            License(
-                name="PyTorch",
-                version=pytorch_version,
-                license="BSD-style license",
-                text=res.read().decode(),
-            )
-        )
-
-    # Python
-    python_version = "3.11.9"
-    with urllib.request.urlopen(
-        f"https://raw.githubusercontent.com/python/cpython/v{python_version}/LICENSE"
-    ) as res:
-        licenses.append(
-            License(
-                name="Python",
-                version=python_version,
-                license="Python Software Foundation License",
-                text=res.read().decode(),
-            )
-=======
             text="docs/licenses//open_jtalk/mecab-naist-jdic/COPYING",
             license_text_type="local_address",
         ),
         License(
-            name='HTS Voice "Mei"',
-            version=None,
-            license="Creative Commons Attribution 3.0 license",
-            text="https://raw.githubusercontent.com/r9y9/pyopenjtalk/master/pyopenjtalk/htsvoice/LICENSE_mei_normal.htsvoice",  # noqa: B950
-            license_text_type="remote_address",
-        ),
-        License(
-            name="VOICEVOX CORE",
-            version=None,
-            license="MIT license",
-            text="https://raw.githubusercontent.com/VOICEVOX/voicevox_core/main/LICENSE",
-            license_text_type="remote_address",
-        ),
-        License(
-            name="VOICEVOX ENGINE",
-            version=None,
-            license="LGPL license",
-            text="https://raw.githubusercontent.com/VOICEVOX/voicevox_engine/master/LGPL_LICENSE",
-            license_text_type="remote_address",
-        ),
-        License(
-            name="world",
-            version=None,
-            license="Modified BSD license",
-            text="https://raw.githubusercontent.com/mmorise/World/master/LICENSE.txt",
-            license_text_type="remote_address",
-        ),
-        License(
             name="PyTorch",
-            version="1.9.0",
+            version="2.2.2",
             license="BSD-style license",
             text="https://raw.githubusercontent.com/pytorch/pytorch/master/LICENSE",
             license_text_type="remote_address",
         ),
-        License(
-            name="ONNX Runtime",
-            version="1.13.1",
-            license="MIT license",
-            text="https://raw.githubusercontent.com/microsoft/onnxruntime/master/LICENSE",
-            license_text_type="remote_address",
-        ),
     ]
-    python_version = "3.11.3"
+    python_version = "3.11.9"
     licenses += [
         License(
             name="Python",
@@ -190,7 +87,6 @@
             license="Python Software Foundation License",
             text=f"https://raw.githubusercontent.com/python/cpython/v{python_version}/LICENSE",
             license_text_type="remote_address",
->>>>>>> ec646461
         )
     ]
 
@@ -222,21 +118,6 @@
             text=license_json["LicenseText"],
             license_text_type="raw",
         )
-<<<<<<< HEAD
-=======
-        license_names_str = license.license or ""
-        license_names = license_names_str.split("; ")
-        for license_name in license_names:
-            if license_name in [
-                "GNU General Public License v2 (GPLv2)",
-                "GNU General Public License (GPL)",
-                "GNU General Public License v3 (GPLv3)",
-                "GNU Affero General Public License v3 (AGPL-3)",
-            ]:
-                raise LicenseError(
-                    f"ライセンス違反: {license.name} is {license.license}"
-                )
->>>>>>> ec646461
         # FIXME: assert license type
         if license.text == "UNKNOWN":
             if license.name.lower() == "future":
@@ -347,96 +228,6 @@
 
         licenses.append(license)
 
-<<<<<<< HEAD
-=======
-    # OpenBLAS
-    licenses += [
-        License(
-            name="OpenBLAS",
-            version=None,
-            license="BSD 3-clause license",
-            text="https://raw.githubusercontent.com/xianyi/OpenBLAS/develop/LICENSE",
-            license_text_type="remote_address",
-        ),
-        License(
-            name="libsndfile-binaries",
-            version="1.2.0",
-            license="LGPL-2.1 license",
-            text="https://raw.githubusercontent.com/bastibe/libsndfile-binaries/d9887ef926bb11cf1a2526be4ab6f9dc690234c0/COPYING",  # noqa: B950
-            license_text_type="remote_address",
-        ),
-        License(
-            name="libogg",
-            version="1.3.5",
-            license="BSD 3-clause license",
-            text="https://raw.githubusercontent.com/xiph/ogg/v1.3.5/COPYING",
-            license_text_type="remote_address",
-        ),
-        License(
-            name="libvorbis",
-            version="1.3.7",
-            license="BSD 3-clause license",
-            text="https://raw.githubusercontent.com/xiph/vorbis/v1.3.7/COPYING",
-            license_text_type="remote_address",
-        ),
-        # libflac
-        License(
-            name="FLAC",
-            version="1.4.2",
-            license="Xiph.org's BSD-like license",
-            text="https://raw.githubusercontent.com/xiph/flac/1.4.2/COPYING.Xiph",
-            license_text_type="remote_address",
-        ),
-        # libopus
-        License(
-            name="Opus",
-            version="1.3.1",
-            license="BSD 3-clause license",
-            text="https://raw.githubusercontent.com/xiph/opus/v1.3.1/COPYING",
-            license_text_type="remote_address",
-        ),
-        # https://sourceforge.net/projects/mpg123/files/mpg123/1.30.2/
-        License(
-            name="mpg123",
-            version="1.30.2",
-            license="LGPL-2.1 license",
-            text="docs/licenses/mpg123/COPYING",
-            license_text_type="local_address",
-        ),
-        # liblame
-        # https://sourceforge.net/projects/lame/files/lame/3.100/
-        License(
-            name="lame",
-            version="3.100",
-            license="LGPL-2.0 license",
-            text="https://svn.code.sf.net/p/lame/svn/tags/RELEASE__3_100/lame/COPYING",
-            license_text_type="remote_address",
-        ),
-        # license text from CUDA 11.8.0
-        # https://developer.nvidia.com/cuda-11-8-0-download-archive?target_os=Windows&target_arch=x86_64&target_version=10&target_type=exe_local # noqa: B950
-        # https://developer.download.nvidia.com/compute/cuda/11.8.0/local_installers/cuda_11.8.0_522.06_windows.exe # noqa: B950
-        # cuda_11.8.0_522.06_windows.exe (cuda_documentation/Doc/EULA.txt)
-        License(
-            name="CUDA Toolkit",
-            version="11.8.0",
-            license=None,
-            text="docs/licenses/cuda/EULA.txt",
-            license_text_type="local_address",
-        ),
-        # license text from cuDNN v8.9.2 (June 1st, 2023), for CUDA 11.x, cuDNN Library for Windows # noqa: B950
-        # https://developer.nvidia.com/rdp/cudnn-archive # noqa: B950
-        # https://developer.download.nvidia.com/compute/cudnn/redist/cudnn/windows-x86_64/cudnn-windows-x86_64-8.9.2.26_cuda11-archive.zip # noqa: B950
-        # cudnn-windows-x86_64-8.9.2.26_cuda11-archive.zip (cudnn-windows-x86_64-8.9.2.26_cuda11-archive/LICENSE) # noqa: B950
-        License(
-            name="cuDNN",
-            version="8.9.2",
-            license=None,
-            text="docs/licenses/cudnn/LICENSE",
-            license_text_type="local_address",
-        ),
-    ]
-
->>>>>>> ec646461
     return licenses
 
 
