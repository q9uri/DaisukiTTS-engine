--- conflicted
+++ resolved
@@ -71,17 +71,11 @@
     エンジンのアップデート情報
     """
 
-<<<<<<< HEAD
-    version: str = Field(title="エンジンのバージョン名")
-    descriptions: list[str] = Field(title="アップデートの詳細についての説明")
-    contributors: list[str] = Field(default=[], title="貢献者名")
-=======
     version: str = Field(description="エンジンのバージョン名")
     descriptions: list[str] = Field(description="アップデートの詳細についての説明")
     contributors: list[str] | SkipJsonSchema[None] = Field(
         default=None, description="貢献者名"
     )
->>>>>>> abcfa78c
 
 
 class LicenseInfo(BaseModel):
@@ -89,12 +83,6 @@
     依存ライブラリのライセンス情報
     """
 
-<<<<<<< HEAD
-    name: str = Field(title="依存ライブラリ名")
-    version: str | None = Field(default=None, title="依存ライブラリのバージョン")
-    license: str | None = Field(default=None, title="依存ライブラリのライセンス名")
-    text: str = Field(title="依存ライブラリのライセンス本文")
-=======
     name: str = Field(description="依存ライブラリ名")
     version: str | SkipJsonSchema[None] = Field(
         default=None, description="依存ライブラリのバージョン"
@@ -103,7 +91,6 @@
         default=None, description="依存ライブラリのライセンス名"
     )
     text: str = Field(description="依存ライブラリのライセンス本文")
->>>>>>> abcfa78c
 
 
 class SupportedFeatures(BaseModel):
@@ -124,19 +111,12 @@
     synthesis_morphing: bool = Field(
         description="2種類のスタイルでモーフィングした音声を合成"
     )
-<<<<<<< HEAD
-    sing: bool | None = Field(default=None, title="歌唱音声合成")
-    manage_library: bool | None = Field(
-        default=None,
-        title="音声ライブラリのインストール・アンインストール",
-=======
     sing: bool | SkipJsonSchema[None] = Field(default=None, description="歌唱音声合成")
     manage_library: bool | SkipJsonSchema[None] = Field(
         default=None, description="音声ライブラリのインストール・アンインストール"
     )
     return_resource_url: bool | SkipJsonSchema[None] = Field(
-        default=None, description="speaker_info・singer_infoのリソースをURLで返送"
->>>>>>> abcfa78c
+        default=None, description="speaker_info・singer_info のリソースを URL で返送"
     )
 
 
@@ -149,22 +129,6 @@
     エンジン自体に関する情報
     """
 
-<<<<<<< HEAD
-    manifest_version: str = Field(title="マニフェストのバージョン")
-    name: EngineName = Field(title="エンジン名")
-    brand_name: BrandName = Field(title="ブランド名")
-    uuid: str = Field(title="エンジンのUUID")
-    url: str = Field(title="エンジンのURL")
-    icon: str = Field(title="エンジンのアイコンをBASE64エンコードしたもの")
-    default_sampling_rate: int = Field(title="デフォルトのサンプリング周波数")
-    frame_rate: float = Field(title="エンジンのフレームレート")
-    terms_of_service: str = Field(title="エンジンの利用規約")
-    update_infos: list[UpdateInfo] = Field(title="エンジンのアップデート情報")
-    dependency_licenses: list[LicenseInfo] = Field(title="依存関係のライセンス情報")
-    supported_vvlib_manifest_version: str | None = Field(
-        default=None,
-        title="エンジンが対応するvvlibのバージョン",
-=======
     manifest_version: str = Field(description="マニフェストのバージョン")
     name: EngineName = Field(description="エンジン名")
     brand_name: BrandName = Field(description="ブランド名")
@@ -180,7 +144,6 @@
     )
     supported_vvlib_manifest_version: str | SkipJsonSchema[None] = Field(
         default=None, description="エンジンが対応するvvlibのバージョン"
->>>>>>> abcfa78c
     )
     supported_features: SupportedFeatures = Field(description="エンジンが持つ機能")
 
