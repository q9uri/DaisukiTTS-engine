--- conflicted
+++ resolved
@@ -1,14 +1,6 @@
 """エンジンの情報機能を提供する API Router"""
 
-<<<<<<< HEAD
-import json
-from typing import Annotated, Self
-
-from fastapi import APIRouter, HTTPException, Query, Response
-from pydantic import BaseModel, Field
-=======
 from fastapi import APIRouter
->>>>>>> abcfa78c
 
 from voicevox_engine import __version__
 from voicevox_engine.engine_manifest import EngineManifest
@@ -28,24 +20,7 @@
     @router.get("/core_versions")
     async def core_versions() -> list[str]:
         """利用可能なコアのバージョン一覧を取得します。"""
-<<<<<<< HEAD
-        return Response(
-            content=json.dumps(core_manager.versions()),
-            media_type="application/json",
-        )
-
-    @router.get("/supported_devices", response_model=SupportedDevicesInfo)
-    def supported_devices(
-        core_version: Annotated[str | None, Query(description="AivisSpeech Engine ではサポートされていないパラメータです (常に無視されます) 。")] = None,  # fmt: skip # noqa
-    ) -> SupportedDevicesInfo:
-        """対応デバイスの一覧を取得します。"""
-        supported_devices = core_manager.get_core(core_version).supported_devices
-        if supported_devices is None:
-            raise HTTPException(status_code=422, detail="非対応の機能です。")
-        return SupportedDevicesInfo.generate_from(supported_devices)
-=======
         return core_version_list
->>>>>>> abcfa78c
 
     @router.get("/engine_manifest")
     async def engine_manifest() -> EngineManifest:
