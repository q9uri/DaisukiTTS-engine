"""音声合成機能を提供する API Router"""

import zipfile
from tempfile import NamedTemporaryFile, TemporaryFile
from typing import Annotated, Self

import soundfile
from fastapi import APIRouter, HTTPException, Query, Request
from pydantic import BaseModel, Field
from pydantic.json_schema import SkipJsonSchema
from starlette.background import BackgroundTask
from starlette.responses import FileResponse

<<<<<<< HEAD
from voicevox_engine.cancellable_engine import CancellableEngine
from voicevox_engine.core.core_initializer import CoreManager
=======
from voicevox_engine.cancellable_engine import (
    CancellableEngine,
    CancellableEngineInternalError,
)
from voicevox_engine.core.core_adapter import DeviceSupport
>>>>>>> abcfa78c
from voicevox_engine.metas.Metas import StyleId
from voicevox_engine.model import AudioQuery
from voicevox_engine.preset.preset_manager import (
    PresetInputError,
    PresetInternalError,
    PresetManager,
)
from voicevox_engine.tts_pipeline.connect_base64_waves import (
    ConnectBase64WavesException,
    connect_base64_waves,
)
<<<<<<< HEAD
from voicevox_engine.tts_pipeline.kana_converter import parse_kana
from voicevox_engine.tts_pipeline.tts_engine import TTSEngineManager
from voicevox_engine.utility.path_utility import delete_file
=======
from voicevox_engine.tts_pipeline.kana_converter import (
    ParseKanaError,
    create_kana,
    parse_kana,
)
from voicevox_engine.tts_pipeline.model import (
    AccentPhrase,
    FrameAudioQuery,
    ParseKanaErrorCode,
    Score,
)
from voicevox_engine.tts_pipeline.tts_engine import (
    LATEST_VERSION,
    TalkSingInvalidInputError,
    TTSEngineManager,
)
from voicevox_engine.utility.file_utility import try_delete_file


class ParseKanaBadRequest(BaseModel):
    text: str = Field(description="エラーメッセージ")
    error_name: str = Field(
        description="エラー名\n\n"
        "|name|description|\n|---|---|\n"
        + "\n".join(
            [
                "| {} | {} |".format(err.name, err.value)
                for err in list(ParseKanaErrorCode)
            ]
        ),
    )
    error_args: dict[str, str] = Field(description="エラーを起こした箇所")

    def __init__(self, err: ParseKanaError):
        super().__init__(text=err.text, error_name=err.errname, error_args=err.kwargs)


class SupportedDevicesInfo(BaseModel):
    """
    対応しているデバイスの情報
    """

    cpu: bool = Field(description="CPUに対応しているか")
    cuda: bool = Field(description="CUDA(Nvidia GPU)に対応しているか")
    dml: bool = Field(description="DirectML(Nvidia GPU/Radeon GPU等)に対応しているか")

    @classmethod
    def generate_from(cls, device_support: DeviceSupport) -> Self:
        """`DeviceSupport` インスタンスからこのインスタンスを生成する。"""
        return cls(
            cpu=device_support.cpu,
            cuda=device_support.cuda,
            dml=device_support.dml,
        )
>>>>>>> abcfa78c


def generate_tts_pipeline_router(
    tts_engines: TTSEngineManager,
    preset_manager: PresetManager,
    cancellable_engine: CancellableEngine | None,
) -> APIRouter:
    """音声合成 API Router を生成する"""
    router = APIRouter()

    @router.post(
        "/audio_query",
        tags=["クエリ作成"],
        summary="音声合成用のクエリを作成する",
    )
    def audio_query(
        text: str,
        style_id: Annotated[StyleId, Query(alias="speaker")],
<<<<<<< HEAD
        core_version: Annotated[str | None, Query(description="AivisSpeech Engine ではサポートされていないパラメータです (常に無視されます) 。")] = None,  # fmt: skip # noqa
=======
        core_version: str | SkipJsonSchema[None] = None,
>>>>>>> abcfa78c
    ) -> AudioQuery:
        """
        音声合成用のクエリの初期値を得ます。ここで得られたクエリはそのまま音声合成に利用できます。各値の意味は`Schemas`を参照してください。
        """
        version = core_version or LATEST_VERSION
        engine = tts_engines.get_engine(version)
        accent_phrases = engine.create_accent_phrases(text, style_id)
        return AudioQuery(
            accent_phrases=accent_phrases,
            speedScale=1.0,
            intonationScale=1.0,
            tempoDynamicsScale=1.0,
            pitchScale=0.0,
            volumeScale=1.0,
            prePhonemeLength=0.1,
            postPhonemeLength=0.1,
            pauseLength=None,
            pauseLengthScale=1,
            outputSamplingRate=engine.default_sampling_rate,
            outputStereo=False,
            # kana=create_kana(accent_phrases),
            kana=text,  # AivisSpeech Engine では音声合成時に読み上げテキストも必要なため、kana に読み上げテキストをそのまま入れて返す
        )

    @router.post(
        "/audio_query_from_preset",
        tags=["クエリ作成"],
        summary="音声合成用のクエリをプリセットを用いて作成する",
    )
    def audio_query_from_preset(
        text: str,
        preset_id: int,
<<<<<<< HEAD
        core_version: Annotated[str | None, Query(description="AivisSpeech Engine ではサポートされていないパラメータです (常に無視されます) 。")] = None,  # fmt: skip # noqa
=======
        core_version: str | SkipJsonSchema[None] = None,
>>>>>>> abcfa78c
    ) -> AudioQuery:
        """
        音声合成用のクエリの初期値を得ます。ここで得られたクエリはそのまま音声合成に利用できます。各値の意味は`Schemas`を参照してください。
        """
        version = core_version or LATEST_VERSION
        engine = tts_engines.get_engine(version)
        try:
            presets = preset_manager.load_presets()
        except PresetInputError as err:
            raise HTTPException(status_code=422, detail=str(err))
        except PresetInternalError as err:
            raise HTTPException(status_code=500, detail=str(err))
        for preset in presets:
            if preset.id == preset_id:
                selected_preset = preset
                break
        else:
            raise HTTPException(
                status_code=422, detail="該当するプリセットIDが見つかりません"
            )

        accent_phrases = engine.create_accent_phrases(text, selected_preset.style_id)
        return AudioQuery(
            accent_phrases=accent_phrases,
            speedScale=selected_preset.speedScale,
            intonationScale=selected_preset.intonationScale,
            tempoDynamicsScale=selected_preset.tempoDynamicsScale,
            pitchScale=selected_preset.pitchScale,
            volumeScale=selected_preset.volumeScale,
            prePhonemeLength=selected_preset.prePhonemeLength,
            postPhonemeLength=selected_preset.postPhonemeLength,
            pauseLength=selected_preset.pauseLength,
            pauseLengthScale=selected_preset.pauseLengthScale,
            outputSamplingRate=engine.default_sampling_rate,
            outputStereo=False,
            # kana=create_kana(accent_phrases),
            kana=text,  # AivisSpeech Engine では音声合成時に読み上げテキストも必要なため、kana に読み上げテキストをそのまま入れて返す
        )

    @router.post(
        "/accent_phrases",
        tags=["クエリ編集"],
        summary="テキストからアクセント句を得る",
        responses={
            400: {
                "description": "読み仮名のパースに失敗",
                "model": ParseKanaBadRequest,
            }
        },
    )
    def accent_phrases(
        text: str,
        style_id: Annotated[StyleId, Query(alias="speaker")],
        is_kana: bool = False,
<<<<<<< HEAD
        core_version: Annotated[str | None, Query(description="AivisSpeech Engine ではサポートされていないパラメータです (常に無視されます) 。")] = None,  # fmt: skip # noqa
=======
        core_version: str | SkipJsonSchema[None] = None,
>>>>>>> abcfa78c
    ) -> list[AccentPhrase]:
        """
        テキストからアクセント句を得ます。
        is_kanaが`true`のとき、テキストは次の AquesTalk 風記法で解釈されます。デフォルトは`false`です。
        * 全てのカナはカタカナで記述される
        * アクセント句は`/`または`、`で区切る。`、`で区切った場合に限り無音区間が挿入される。
        * カナの手前に`_`を入れるとそのカナは無声化される
        * アクセント位置を`'`で指定する。全てのアクセント句にはアクセント位置を1つ指定する必要がある。
        * アクセント句末に`？`(全角)を入れることにより疑問文の発音ができる。
        """
        version = core_version or LATEST_VERSION
        engine = tts_engines.get_engine(version)
        if is_kana:
            try:
                return engine.create_accent_phrases_from_kana(text, style_id)
            except ParseKanaError as err:
                raise HTTPException(
                    status_code=400, detail=ParseKanaBadRequest(err).model_dump()
                )
        else:
            return engine.create_accent_phrases(text, style_id)

    @router.post(
        "/mora_data",
        tags=["クエリ編集"],
        summary="アクセント句から音高・音素長を得る",
    )
    def mora_data(
        accent_phrases: list[AccentPhrase],
        style_id: Annotated[StyleId, Query(alias="speaker")],
<<<<<<< HEAD
        core_version: Annotated[str | None, Query(description="AivisSpeech Engine ではサポートされていないパラメータです (常に無視されます) 。")] = None,  # fmt: skip # noqa
=======
        core_version: str | SkipJsonSchema[None] = None,
>>>>>>> abcfa78c
    ) -> list[AccentPhrase]:
        version = core_version or LATEST_VERSION
        engine = tts_engines.get_engine(version)
        return engine.update_length_and_pitch(accent_phrases, style_id)

    @router.post(
        "/mora_length",
        tags=["クエリ編集"],
        summary="アクセント句から音素長を得る",
    )
    def mora_length(
        accent_phrases: list[AccentPhrase],
        style_id: Annotated[StyleId, Query(alias="speaker")],
<<<<<<< HEAD
        core_version: Annotated[str | None, Query(description="AivisSpeech Engine ではサポートされていないパラメータです (常に無視されます) 。")] = None,  # fmt: skip # noqa
=======
        core_version: str | SkipJsonSchema[None] = None,
>>>>>>> abcfa78c
    ) -> list[AccentPhrase]:
        version = core_version or LATEST_VERSION
        engine = tts_engines.get_engine(version)
        return engine.update_length(accent_phrases, style_id)

    @router.post(
        "/mora_pitch",
        tags=["クエリ編集"],
        summary="アクセント句から音高を得る",
    )
    def mora_pitch(
        accent_phrases: list[AccentPhrase],
        style_id: Annotated[StyleId, Query(alias="speaker")],
<<<<<<< HEAD
        core_version: Annotated[str | None, Query(description="AivisSpeech Engine ではサポートされていないパラメータです (常に無視されます) 。")] = None,  # fmt: skip # noqa
=======
        core_version: str | SkipJsonSchema[None] = None,
>>>>>>> abcfa78c
    ) -> list[AccentPhrase]:
        version = core_version or LATEST_VERSION
        engine = tts_engines.get_engine(version)
        return engine.update_pitch(accent_phrases, style_id)

    @router.post(
        "/synthesis",
        response_class=FileResponse,
        responses={
            200: {
                "content": {
                    "audio/wav": {"schema": {"type": "string", "format": "binary"}}
                },
            }
        },
        tags=["音声合成"],
        summary="音声合成する",
    )
    def synthesis(
        query: AudioQuery,
        style_id: Annotated[StyleId, Query(alias="speaker")],
<<<<<<< HEAD
        enable_interrogative_upspeak: bool = Query(  # noqa: B008
            default=True,
            description="AivisSpeech Engine ではサポートされていないパラメータです (常に無視されます) 。",
        ),
        core_version: Annotated[str | None, Query(description="AivisSpeech Engine ではサポートされていないパラメータです (常に無視されます) 。")] = None,  # fmt: skip # noqa
=======
        enable_interrogative_upspeak: Annotated[
            bool,
            Query(
                description="疑問系のテキストが与えられたら語尾を自動調整する",
            ),
        ] = True,
        core_version: str | SkipJsonSchema[None] = None,
>>>>>>> abcfa78c
    ) -> FileResponse:
        version = core_version or LATEST_VERSION
        engine = tts_engines.get_engine(version)
        wave = engine.synthesize_wave(
            query, style_id, enable_interrogative_upspeak=enable_interrogative_upspeak
        )

        with NamedTemporaryFile(delete=False) as f:
            soundfile.write(
                file=f, data=wave, samplerate=query.outputSamplingRate, format="WAV"
            )

        return FileResponse(
            f.name,
            media_type="audio/wav",
            background=BackgroundTask(try_delete_file, f.name),
        )

    @router.post(
        "/cancellable_synthesis",
        response_class=FileResponse,
        responses={
            200: {
                "content": {
                    "audio/wav": {"schema": {"type": "string", "format": "binary"}}
                },
            }
        },
        tags=["音声合成"],
        # summary="音声合成する（キャンセル可能）",
        summary="AivisSpeech Engine ではサポートされていない API です (常に 501 Not Implemented を返します)",
    )
    def cancellable_synthesis(
        query: AudioQuery,
        request: Request,
        style_id: Annotated[StyleId, Query(alias="speaker")],
<<<<<<< HEAD
        core_version: Annotated[str | None, Query(description="AivisSpeech Engine ではサポートされていないパラメータです (常に無視されます) 。")] = None,  # fmt: skip # noqa
=======
        core_version: str | SkipJsonSchema[None] = None,
>>>>>>> abcfa78c
    ) -> FileResponse:
        raise HTTPException(
            status_code=501,
            detail="Cancelable synthesis is not supported in AivisSpeech Engine.",
        )
        """
        if cancellable_engine is None:
            raise HTTPException(
                status_code=404,
                detail="実験的機能はデフォルトで無効になっています。使用するには引数を指定してください。",
            )
        try:
            version = core_version or LATEST_VERSION
            f_name = cancellable_engine._synthesis_impl(
                query, style_id, request, version=version
            )
        except CancellableEngineInternalError as e:
            raise HTTPException(status_code=500, detail=str(e))

        if f_name == "":
            raise HTTPException(status_code=422, detail="不明なバージョンです")

        return FileResponse(
            f_name,
            media_type="audio/wav",
            background=BackgroundTask(try_delete_file, f_name),
        )
        """

    @router.post(
        "/multi_synthesis",
        response_class=FileResponse,
        responses={
            200: {
                "content": {
                    "application/zip": {
                        "schema": {"type": "string", "format": "binary"}
                    }
                },
            }
        },
        tags=["音声合成"],
        summary="複数まとめて音声合成する",
    )
    def multi_synthesis(
        queries: list[AudioQuery],
        style_id: Annotated[StyleId, Query(alias="speaker")],
<<<<<<< HEAD
        core_version: Annotated[str | None, Query(description="AivisSpeech Engine ではサポートされていないパラメータです (常に無視されます) 。")] = None,  # fmt: skip # noqa
=======
        core_version: str | SkipJsonSchema[None] = None,
>>>>>>> abcfa78c
    ) -> FileResponse:
        version = core_version or LATEST_VERSION
        engine = tts_engines.get_engine(version)
        sampling_rate = queries[0].outputSamplingRate

        with NamedTemporaryFile(delete=False) as f:
            with zipfile.ZipFile(f, mode="a") as zip_file:
                for i in range(len(queries)):
                    if queries[i].outputSamplingRate != sampling_rate:
                        raise HTTPException(
                            status_code=422,
                            detail="サンプリングレートが異なるクエリがあります",
                        )

                    with TemporaryFile() as wav_file:
                        wave = engine.synthesize_wave(queries[i], style_id)
                        soundfile.write(
                            file=wav_file,
                            data=wave,
                            samplerate=sampling_rate,
                            format="WAV",
                        )
                        wav_file.seek(0)
                        zip_file.writestr(f"{str(i + 1).zfill(3)}.wav", wav_file.read())

        return FileResponse(
            f.name,
            media_type="application/zip",
            background=BackgroundTask(try_delete_file, f.name),
        )

    @router.post(
        "/sing_frame_audio_query",
        tags=["クエリ作成"],
        # summary="歌唱音声合成用のクエリを作成する",
        summary="AivisSpeech Engine ではサポートされていない API です (常に 501 Not Implemented を返します)",
    )
    def sing_frame_audio_query(
        score: Score,
        style_id: Annotated[StyleId, Query(alias="speaker")],
<<<<<<< HEAD
        core_version: Annotated[str | None, Query(description="AivisSpeech Engine ではサポートされていないパラメータです (常に無視されます) 。")] = None,  # fmt: skip # noqa
=======
        core_version: str | SkipJsonSchema[None] = None,
>>>>>>> abcfa78c
    ) -> FrameAudioQuery:
        # """
        # 歌唱音声合成用のクエリの初期値を得ます。ここで得られたクエリはそのまま歌唱音声合成に利用できます。各値の意味は`Schemas`を参照してください。
        # """
        raise HTTPException(
            status_code=501,
            detail="Sing frame audio query is not supported in AivisSpeech Engine.",
        )
        """
        version = core_version or LATEST_VERSION
        engine = tts_engines.get_engine(version)
        try:
            phonemes, f0, volume = engine.create_sing_phoneme_and_f0_and_volume(
                score, style_id
            )
        except TalkSingInvalidInputError as e:
            raise HTTPException(status_code=400, detail=str(e))

        return FrameAudioQuery(
            f0=f0,
            volume=volume,
            phonemes=phonemes,
            volumeScale=1,
            outputSamplingRate=engine.default_sampling_rate,
            outputStereo=False,
        )
        """

    @router.post(
        "/sing_frame_volume",
        tags=["クエリ編集"],
        # summary="スコア・歌唱音声合成用のクエリからフレームごとの音量を得る",
        summary="AivisSpeech Engine ではサポートされていない API です (常に 501 Not Implemented を返します)",
    )
    def sing_frame_volume(
        score: Score,
        frame_audio_query: FrameAudioQuery,
        style_id: Annotated[StyleId, Query(alias="speaker")],
<<<<<<< HEAD
        core_version: Annotated[str | None, Query(description="AivisSpeech Engine ではサポートされていないパラメータです (常に無視されます) 。")] = None,  # fmt: skip # noqa
    ) -> list[float]:
        raise HTTPException(
            status_code=501,
            detail="Sing frame volume is not supported in AivisSpeech Engine.",
        )
        """
        engine = tts_engines.get_engine(core_version)
=======
        core_version: str | SkipJsonSchema[None] = None,
    ) -> list[float]:
        version = core_version or LATEST_VERSION
        engine = tts_engines.get_engine(version)
>>>>>>> abcfa78c
        try:
            return engine.create_sing_volume_from_phoneme_and_f0(
                score, frame_audio_query.phonemes, frame_audio_query.f0, style_id
            )
        except TalkSingInvalidInputError as e:
            raise HTTPException(status_code=400, detail=str(e))
        """

    @router.post(
        "/frame_synthesis",
        response_class=FileResponse,
        responses={
            200: {
                "content": {
                    "audio/wav": {"schema": {"type": "string", "format": "binary"}}
                },
            }
        },
        tags=["音声合成"],
        summary="AivisSpeech Engine ではサポートされていない API です (常に 501 Not Implemented を返します)",
    )
    def frame_synthesis(
        query: FrameAudioQuery,
        style_id: Annotated[StyleId, Query(alias="speaker")],
<<<<<<< HEAD
        core_version: Annotated[str | None, Query(description="AivisSpeech Engine ではサポートされていないパラメータです (常に無視されます) 。")] = None,  # fmt: skip # noqa
=======
        core_version: str | SkipJsonSchema[None] = None,
>>>>>>> abcfa78c
    ) -> FileResponse:
        # """
        # 歌唱音声合成を行います。
        # """
        raise HTTPException(
            status_code=501,
            detail="Frame synthesis is not supported in AivisSpeech Engine.",
        )
        """
        version = core_version or LATEST_VERSION
        engine = tts_engines.get_engine(version)
        try:
            wave = engine.frame_synthsize_wave(query, style_id)
        except TalkSingInvalidInputError as e:
            raise HTTPException(status_code=400, detail=str(e))

        with NamedTemporaryFile(delete=False) as f:
            soundfile.write(
                file=f, data=wave, samplerate=query.outputSamplingRate, format="WAV"
            )

        return FileResponse(
            f.name,
            media_type="audio/wav",
            background=BackgroundTask(try_delete_file, f.name),
        )
        """

    @router.post(
        "/connect_waves",
        response_class=FileResponse,
        responses={
            200: {
                "content": {
                    "audio/wav": {"schema": {"type": "string", "format": "binary"}}
                },
            }
        },
        tags=["その他"],
        summary="base64エンコードされた複数のwavデータを一つに結合する",
    )
    def connect_waves(waves: list[str]) -> FileResponse:
        """
        base64エンコードされたwavデータを一纏めにし、wavファイルで返します。
        """
        try:
            waves_nparray, sampling_rate = connect_base64_waves(waves)
        except ConnectBase64WavesException as err:
            raise HTTPException(status_code=422, detail=str(err))

        with NamedTemporaryFile(delete=False) as f:
            soundfile.write(
                file=f,
                data=waves_nparray,
                samplerate=sampling_rate,
                format="WAV",
            )

        return FileResponse(
            f.name,
            media_type="audio/wav",
            background=BackgroundTask(try_delete_file, f.name),
        )

    @router.post(
        "/validate_kana",
        tags=["その他"],
        summary="テキストが AquesTalk 風記法に従っているか判定する",
        responses={
            400: {
                "description": "テキストが不正です",
                "model": ParseKanaBadRequest,
            }
        },
    )
    async def validate_kana(
        text: Annotated[str, Query(description="判定する対象の文字列")]
    ) -> bool:
        """
        テキストが AquesTalk 風記法に従っているかどうかを判定します。
        従っていない場合はエラーが返ります。
        """
        try:
            parse_kana(text)
            return True
        except ParseKanaError as err:
            raise HTTPException(
                status_code=400,
                detail=ParseKanaBadRequest(err).model_dump(),
            )

    @router.post("/initialize_speaker", status_code=204, tags=["その他"])
    def initialize_speaker(
        style_id: Annotated[StyleId, Query(alias="speaker")],
        skip_reinit: Annotated[
            bool,
            Query(
                description="既に初期化済みのスタイルの再初期化をスキップするかどうか"
            ),
        ] = False,
        core_version: str | SkipJsonSchema[None] = None,
    ) -> None:
        """
        指定されたスタイルを初期化します。
        実行しなくても他のAPIは使用できますが、初回実行時に時間がかかることがあります。
        """
        version = core_version or LATEST_VERSION
        engine = tts_engines.get_engine(version)
        engine.initialize_synthesis(style_id, skip_reinit=skip_reinit)

    @router.get("/is_initialized_speaker", tags=["その他"])
    def is_initialized_speaker(
        style_id: Annotated[StyleId, Query(alias="speaker")],
        core_version: str | SkipJsonSchema[None] = None,
    ) -> bool:
        """
        指定されたスタイルが初期化されているかどうかを返します。
        """
        version = core_version or LATEST_VERSION
        engine = tts_engines.get_engine(version)
        return engine.is_synthesis_initialized(style_id)

    @router.get("/supported_devices", tags=["その他"])
    def supported_devices(
        core_version: str | SkipJsonSchema[None] = None,
    ) -> SupportedDevicesInfo:
        """対応デバイスの一覧を取得します。"""
        version = core_version or LATEST_VERSION
        supported_devices = tts_engines.get_engine(version).supported_devices
        if supported_devices is None:
            raise HTTPException(status_code=422, detail="非対応の機能です。")
        return SupportedDevicesInfo.generate_from(supported_devices)

    return router<|MERGE_RESOLUTION|>--- conflicted
+++ resolved
@@ -11,16 +11,8 @@
 from starlette.background import BackgroundTask
 from starlette.responses import FileResponse
 
-<<<<<<< HEAD
 from voicevox_engine.cancellable_engine import CancellableEngine
-from voicevox_engine.core.core_initializer import CoreManager
-=======
-from voicevox_engine.cancellable_engine import (
-    CancellableEngine,
-    CancellableEngineInternalError,
-)
 from voicevox_engine.core.core_adapter import DeviceSupport
->>>>>>> abcfa78c
 from voicevox_engine.metas.Metas import StyleId
 from voicevox_engine.model import AudioQuery
 from voicevox_engine.preset.preset_manager import (
@@ -32,27 +24,14 @@
     ConnectBase64WavesException,
     connect_base64_waves,
 )
-<<<<<<< HEAD
-from voicevox_engine.tts_pipeline.kana_converter import parse_kana
-from voicevox_engine.tts_pipeline.tts_engine import TTSEngineManager
-from voicevox_engine.utility.path_utility import delete_file
-=======
-from voicevox_engine.tts_pipeline.kana_converter import (
-    ParseKanaError,
-    create_kana,
-    parse_kana,
-)
+from voicevox_engine.tts_pipeline.kana_converter import ParseKanaError, parse_kana
 from voicevox_engine.tts_pipeline.model import (
     AccentPhrase,
     FrameAudioQuery,
     ParseKanaErrorCode,
     Score,
 )
-from voicevox_engine.tts_pipeline.tts_engine import (
-    LATEST_VERSION,
-    TalkSingInvalidInputError,
-    TTSEngineManager,
-)
+from voicevox_engine.tts_pipeline.tts_engine import LATEST_VERSION, TTSEngineManager
 from voicevox_engine.utility.file_utility import try_delete_file
 
 
@@ -79,9 +58,11 @@
     対応しているデバイスの情報
     """
 
-    cpu: bool = Field(description="CPUに対応しているか")
-    cuda: bool = Field(description="CUDA(Nvidia GPU)に対応しているか")
-    dml: bool = Field(description="DirectML(Nvidia GPU/Radeon GPU等)に対応しているか")
+    cpu: bool = Field(description="CPU に対応しているか")
+    cuda: bool = Field(description="CUDA (NVIDIA GPU) に対応しているか")
+    dml: bool = Field(
+        description="DirectML (NVIDIA GPU/Radeon GPU 等) に対応しているか"
+    )
 
     @classmethod
     def generate_from(cls, device_support: DeviceSupport) -> Self:
@@ -91,7 +72,6 @@
             cuda=device_support.cuda,
             dml=device_support.dml,
         )
->>>>>>> abcfa78c
 
 
 def generate_tts_pipeline_router(
@@ -110,11 +90,10 @@
     def audio_query(
         text: str,
         style_id: Annotated[StyleId, Query(alias="speaker")],
-<<<<<<< HEAD
-        core_version: Annotated[str | None, Query(description="AivisSpeech Engine ではサポートされていないパラメータです (常に無視されます) 。")] = None,  # fmt: skip # noqa
-=======
-        core_version: str | SkipJsonSchema[None] = None,
->>>>>>> abcfa78c
+        core_version: Annotated[
+            str | SkipJsonSchema[None],
+            Query(description="AivisSpeech Engine ではサポートされていないパラメータです (常に無視されます) 。"),
+        ] = None,  # fmt: skip # noqa
     ) -> AudioQuery:
         """
         音声合成用のクエリの初期値を得ます。ここで得られたクエリはそのまま音声合成に利用できます。各値の意味は`Schemas`を参照してください。
@@ -147,11 +126,10 @@
     def audio_query_from_preset(
         text: str,
         preset_id: int,
-<<<<<<< HEAD
-        core_version: Annotated[str | None, Query(description="AivisSpeech Engine ではサポートされていないパラメータです (常に無視されます) 。")] = None,  # fmt: skip # noqa
-=======
-        core_version: str | SkipJsonSchema[None] = None,
->>>>>>> abcfa78c
+        core_version: Annotated[
+            str | SkipJsonSchema[None],
+            Query(description="AivisSpeech Engine ではサポートされていないパラメータです (常に無視されます) 。"),
+        ] = None,  # fmt: skip # noqa
     ) -> AudioQuery:
         """
         音声合成用のクエリの初期値を得ます。ここで得られたクエリはそのまま音声合成に利用できます。各値の意味は`Schemas`を参照してください。
@@ -206,11 +184,10 @@
         text: str,
         style_id: Annotated[StyleId, Query(alias="speaker")],
         is_kana: bool = False,
-<<<<<<< HEAD
-        core_version: Annotated[str | None, Query(description="AivisSpeech Engine ではサポートされていないパラメータです (常に無視されます) 。")] = None,  # fmt: skip # noqa
-=======
-        core_version: str | SkipJsonSchema[None] = None,
->>>>>>> abcfa78c
+        core_version: Annotated[
+            str | SkipJsonSchema[None],
+            Query(description="AivisSpeech Engine ではサポートされていないパラメータです (常に無視されます) 。"),
+        ] = None,  # fmt: skip # noqa
     ) -> list[AccentPhrase]:
         """
         テキストからアクセント句を得ます。
@@ -241,11 +218,10 @@
     def mora_data(
         accent_phrases: list[AccentPhrase],
         style_id: Annotated[StyleId, Query(alias="speaker")],
-<<<<<<< HEAD
-        core_version: Annotated[str | None, Query(description="AivisSpeech Engine ではサポートされていないパラメータです (常に無視されます) 。")] = None,  # fmt: skip # noqa
-=======
-        core_version: str | SkipJsonSchema[None] = None,
->>>>>>> abcfa78c
+        core_version: Annotated[
+            str | SkipJsonSchema[None],
+            Query(description="AivisSpeech Engine ではサポートされていないパラメータです (常に無視されます) 。"),
+        ] = None,  # fmt: skip # noqa
     ) -> list[AccentPhrase]:
         version = core_version or LATEST_VERSION
         engine = tts_engines.get_engine(version)
@@ -259,11 +235,10 @@
     def mora_length(
         accent_phrases: list[AccentPhrase],
         style_id: Annotated[StyleId, Query(alias="speaker")],
-<<<<<<< HEAD
-        core_version: Annotated[str | None, Query(description="AivisSpeech Engine ではサポートされていないパラメータです (常に無視されます) 。")] = None,  # fmt: skip # noqa
-=======
-        core_version: str | SkipJsonSchema[None] = None,
->>>>>>> abcfa78c
+        core_version: Annotated[
+            str | SkipJsonSchema[None],
+            Query(description="AivisSpeech Engine ではサポートされていないパラメータです (常に無視されます) 。"),
+        ] = None,  # fmt: skip # noqa
     ) -> list[AccentPhrase]:
         version = core_version or LATEST_VERSION
         engine = tts_engines.get_engine(version)
@@ -277,11 +252,10 @@
     def mora_pitch(
         accent_phrases: list[AccentPhrase],
         style_id: Annotated[StyleId, Query(alias="speaker")],
-<<<<<<< HEAD
-        core_version: Annotated[str | None, Query(description="AivisSpeech Engine ではサポートされていないパラメータです (常に無視されます) 。")] = None,  # fmt: skip # noqa
-=======
-        core_version: str | SkipJsonSchema[None] = None,
->>>>>>> abcfa78c
+        core_version: Annotated[
+            str | SkipJsonSchema[None],
+            Query(description="AivisSpeech Engine ではサポートされていないパラメータです (常に無視されます) 。"),
+        ] = None,  # fmt: skip # noqa
     ) -> list[AccentPhrase]:
         version = core_version or LATEST_VERSION
         engine = tts_engines.get_engine(version)
@@ -303,21 +277,14 @@
     def synthesis(
         query: AudioQuery,
         style_id: Annotated[StyleId, Query(alias="speaker")],
-<<<<<<< HEAD
         enable_interrogative_upspeak: bool = Query(  # noqa: B008
             default=True,
             description="AivisSpeech Engine ではサポートされていないパラメータです (常に無視されます) 。",
         ),
-        core_version: Annotated[str | None, Query(description="AivisSpeech Engine ではサポートされていないパラメータです (常に無視されます) 。")] = None,  # fmt: skip # noqa
-=======
-        enable_interrogative_upspeak: Annotated[
-            bool,
-            Query(
-                description="疑問系のテキストが与えられたら語尾を自動調整する",
-            ),
-        ] = True,
-        core_version: str | SkipJsonSchema[None] = None,
->>>>>>> abcfa78c
+        core_version: Annotated[
+            str | SkipJsonSchema[None],
+            Query(description="AivisSpeech Engine ではサポートされていないパラメータです (常に無視されます) 。"),
+        ] = None,  # fmt: skip # noqa
     ) -> FileResponse:
         version = core_version or LATEST_VERSION
         engine = tts_engines.get_engine(version)
@@ -354,11 +321,10 @@
         query: AudioQuery,
         request: Request,
         style_id: Annotated[StyleId, Query(alias="speaker")],
-<<<<<<< HEAD
-        core_version: Annotated[str | None, Query(description="AivisSpeech Engine ではサポートされていないパラメータです (常に無視されます) 。")] = None,  # fmt: skip # noqa
-=======
-        core_version: str | SkipJsonSchema[None] = None,
->>>>>>> abcfa78c
+        core_version: Annotated[
+            str | SkipJsonSchema[None],
+            Query(description="AivisSpeech Engine ではサポートされていないパラメータです (常に無視されます) 。"),
+        ] = None,  # fmt: skip # noqa
     ) -> FileResponse:
         raise HTTPException(
             status_code=501,
@@ -406,11 +372,10 @@
     def multi_synthesis(
         queries: list[AudioQuery],
         style_id: Annotated[StyleId, Query(alias="speaker")],
-<<<<<<< HEAD
-        core_version: Annotated[str | None, Query(description="AivisSpeech Engine ではサポートされていないパラメータです (常に無視されます) 。")] = None,  # fmt: skip # noqa
-=======
-        core_version: str | SkipJsonSchema[None] = None,
->>>>>>> abcfa78c
+        core_version: Annotated[
+            str | SkipJsonSchema[None],
+            Query(description="AivisSpeech Engine ではサポートされていないパラメータです (常に無視されます) 。"),
+        ] = None,  # fmt: skip # noqa
     ) -> FileResponse:
         version = core_version or LATEST_VERSION
         engine = tts_engines.get_engine(version)
@@ -451,11 +416,10 @@
     def sing_frame_audio_query(
         score: Score,
         style_id: Annotated[StyleId, Query(alias="speaker")],
-<<<<<<< HEAD
-        core_version: Annotated[str | None, Query(description="AivisSpeech Engine ではサポートされていないパラメータです (常に無視されます) 。")] = None,  # fmt: skip # noqa
-=======
-        core_version: str | SkipJsonSchema[None] = None,
->>>>>>> abcfa78c
+        core_version: Annotated[
+            str | SkipJsonSchema[None],
+            Query(description="AivisSpeech Engine ではサポートされていないパラメータです (常に無視されます) 。"),
+        ] = None,  # fmt: skip # noqa
     ) -> FrameAudioQuery:
         # """
         # 歌唱音声合成用のクエリの初期値を得ます。ここで得られたクエリはそのまま歌唱音声合成に利用できます。各値の意味は`Schemas`を参照してください。
@@ -494,21 +458,18 @@
         score: Score,
         frame_audio_query: FrameAudioQuery,
         style_id: Annotated[StyleId, Query(alias="speaker")],
-<<<<<<< HEAD
-        core_version: Annotated[str | None, Query(description="AivisSpeech Engine ではサポートされていないパラメータです (常に無視されます) 。")] = None,  # fmt: skip # noqa
+        core_version: Annotated[
+            str | SkipJsonSchema[None],
+            Query(description="AivisSpeech Engine ではサポートされていないパラメータです (常に無視されます) 。"),
+        ] = None,  # fmt: skip # noqa
     ) -> list[float]:
         raise HTTPException(
             status_code=501,
             detail="Sing frame volume is not supported in AivisSpeech Engine.",
         )
         """
-        engine = tts_engines.get_engine(core_version)
-=======
-        core_version: str | SkipJsonSchema[None] = None,
-    ) -> list[float]:
-        version = core_version or LATEST_VERSION
-        engine = tts_engines.get_engine(version)
->>>>>>> abcfa78c
+        version = core_version or LATEST_VERSION
+        engine = tts_engines.get_engine(version)
         try:
             return engine.create_sing_volume_from_phoneme_and_f0(
                 score, frame_audio_query.phonemes, frame_audio_query.f0, style_id
@@ -533,11 +494,10 @@
     def frame_synthesis(
         query: FrameAudioQuery,
         style_id: Annotated[StyleId, Query(alias="speaker")],
-<<<<<<< HEAD
-        core_version: Annotated[str | None, Query(description="AivisSpeech Engine ではサポートされていないパラメータです (常に無視されます) 。")] = None,  # fmt: skip # noqa
-=======
-        core_version: str | SkipJsonSchema[None] = None,
->>>>>>> abcfa78c
+        core_version: Annotated[
+            str | SkipJsonSchema[None],
+            Query(description="AivisSpeech Engine ではサポートされていないパラメータです (常に無視されます) 。"),
+        ] = None,  # fmt: skip # noqa
     ) -> FileResponse:
         # """
         # 歌唱音声合成を行います。
@@ -638,7 +598,10 @@
                 description="既に初期化済みのスタイルの再初期化をスキップするかどうか"
             ),
         ] = False,
-        core_version: str | SkipJsonSchema[None] = None,
+        core_version: Annotated[
+            str | SkipJsonSchema[None],
+            Query(description="AivisSpeech Engine ではサポートされていないパラメータです (常に無視されます) 。"),
+        ] = None,  # fmt: skip # noqa
     ) -> None:
         """
         指定されたスタイルを初期化します。
@@ -651,7 +614,10 @@
     @router.get("/is_initialized_speaker", tags=["その他"])
     def is_initialized_speaker(
         style_id: Annotated[StyleId, Query(alias="speaker")],
-        core_version: str | SkipJsonSchema[None] = None,
+        core_version: Annotated[
+            str | SkipJsonSchema[None],
+            Query(description="AivisSpeech Engine ではサポートされていないパラメータです (常に無視されます) 。"),
+        ] = None,  # fmt: skip # noqa
     ) -> bool:
         """
         指定されたスタイルが初期化されているかどうかを返します。
@@ -662,7 +628,10 @@
 
     @router.get("/supported_devices", tags=["その他"])
     def supported_devices(
-        core_version: str | SkipJsonSchema[None] = None,
+        core_version: Annotated[
+            str | SkipJsonSchema[None],
+            Query(description="AivisSpeech Engine ではサポートされていないパラメータです (常に無視されます) 。"),
+        ] = None,  # fmt: skip # noqa
     ) -> SupportedDevicesInfo:
         """対応デバイスの一覧を取得します。"""
         version = core_version or LATEST_VERSION
