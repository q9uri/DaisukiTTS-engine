"""モーフィング機能を提供する API Router"""

import io
from functools import lru_cache
from typing import Annotated

import soundfile
from fastapi import APIRouter, HTTPException, Query, Response
from pydantic.json_schema import SkipJsonSchema

from voicevox_engine.aivm_manager import AivmManager
from voicevox_engine.metas.Metas import StyleId
from voicevox_engine.model import AudioQuery
from voicevox_engine.morphing.model import MorphableTargetInfo
from voicevox_engine.morphing.morphing import (
    StyleIdNotFoundError,
    get_morphable_targets,
    is_morphable,
    synthesize_morphed_wave,
)
from voicevox_engine.morphing.morphing import (
    synthesis_morphing_parameter as _synthesis_morphing_parameter,
)
from voicevox_engine.tts_pipeline.tts_engine import LATEST_VERSION, TTSEngineManager

# キャッシュを有効化
# モジュール側でlru_cacheを指定するとキャッシュを制御しにくいため、HTTPサーバ側で指定する
# TODO: キャッシュを管理するモジュール側API・HTTP側APIを用意する
synthesis_morphing_parameter = lru_cache(maxsize=4)(_synthesis_morphing_parameter)


def generate_morphing_router(
    tts_engines: TTSEngineManager,
    aivm_manager: AivmManager,
) -> APIRouter:
    """モーフィング API Router を生成する"""
    router = APIRouter(tags=["音声合成"])

    @router.post(
        "/morphable_targets",
        summary="指定したスタイルに対してエンジン内のキャラクターがモーフィングが可能か判定する",
    )
    def morphable_targets(
        base_style_ids: list[StyleId],
        core_version: Annotated[
            str | SkipJsonSchema[None],
            Query(
                description="AivisSpeech Engine ではサポートされていないパラメータです (常に無視されます) 。"
            ),
        ] = None,  # fmt: skip # noqa
    ) -> list[dict[str, MorphableTargetInfo]]:
        """
<<<<<<< HEAD
        指定されたベーススタイルに対してエンジン内の各キャラクターがモーフィング機能を利用可能か返します。<br>
        モーフィングの許可/禁止は `/speakers `の `speaker.supported_features.synthesis_morphing` に記載されています。<br>
        プロパティが存在しない場合は、モーフィングが許可されているとみなします。<br>
        返り値のスタイル ID は string 型なので注意。<br>
        AivisSpeech Engine では話者ごとに発声タイミングが異なる関係で実装不可能なため (動作こそするが聴くに耐えない) 、
        全ての話者でモーフィングが禁止されています。
        """  # noqa
        characters = aivm_manager.get_characters()
=======
        指定されたベーススタイルに対してエンジン内の各キャラクターがモーフィング機能を利用可能か返します。

        モーフィングの許可/禁止は`/speakers`の`speaker.supported_features.synthesis_morphing`に記載されています。
        プロパティが存在しない場合は、モーフィングが許可されているとみなします。
        返り値のスタイルIDはstring型なので注意。
        """
        characters = metas_store.characters(core_version)
>>>>>>> 1226b054
        try:
            morphable_targets = get_morphable_targets(characters, base_style_ids)
        except StyleIdNotFoundError as e:
            msg = f"該当するスタイル(style_id={e.style_id})が見つかりません"
            raise HTTPException(status_code=404, detail=msg) from e
        # NOTE: jsonはint型のキーを持てないので、string型に変換する
        return [
            {str(k): v for k, v in morphable_target.items()}
            for morphable_target in morphable_targets
        ]

    @router.post(
        "/synthesis_morphing",
        response_class=Response,
        responses={
            200: {
                "content": {
                    "audio/wav": {"schema": {"type": "string", "format": "binary"}}
                },
            }
        },
        summary="2種類のスタイルでモーフィングした音声を合成する",
    )
    def _synthesis_morphing(
        query: AudioQuery,
        base_style_id: Annotated[StyleId, Query(alias="base_speaker")],
        target_style_id: Annotated[StyleId, Query(alias="target_speaker")],
        morph_rate: Annotated[float, Query(ge=0.0, le=1.0)],
        core_version: Annotated[
            str | SkipJsonSchema[None],
            Query(
                description="AivisSpeech Engine ではサポートされていないパラメータです (常に無視されます) 。"
            ),
        ] = None,  # fmt: skip # noqa
    ) -> Response:
        """
<<<<<<< HEAD
        指定された 2 種類のスタイルで音声を合成、指定した割合でモーフィングした音声を得ます。<br>
        モーフィングの割合は `morph_rate` で指定でき、0.0 でベースのスタイル、1.0 でターゲットのスタイルに近づきます。<br>
        AivisSpeech Engine では話者ごとに発声タイミングが異なる関係で実装不可能なため (動作こそするが聴くに耐えない) 、
        常に 400 Bad Request を返します。
=======
        指定された2種類のスタイルで音声を合成、指定した割合でモーフィングした音声を得ます。

        モーフィングの割合は`morph_rate`で指定でき、0.0でベースのスタイル、1.0でターゲットのスタイルに近づきます。
>>>>>>> 1226b054
        """
        version = core_version or LATEST_VERSION
        engine = tts_engines.get_tts_engine(version)

        # モーフィングが許可されないキャラクターペアを拒否する
        characters = aivm_manager.get_characters()
        try:
            morphable = is_morphable(characters, base_style_id, target_style_id)
        except StyleIdNotFoundError as e:
            msg = f"該当するスタイル(style_id={e.style_id})が見つかりません"
            raise HTTPException(status_code=404, detail=msg) from e
        if not morphable:
            msg = "指定されたスタイルペアでのモーフィングはできません"
            raise HTTPException(status_code=400, detail=msg)

        # 生成したパラメータはキャッシュされる
        morph_param = synthesis_morphing_parameter(
            engine=engine,
            query=query,
            base_style_id=base_style_id,
            target_style_id=target_style_id,
        )

        morph_wave = synthesize_morphed_wave(
            morph_param=morph_param,
            morph_rate=morph_rate,
            output_fs=query.outputSamplingRate,
            output_stereo=query.outputStereo,
        )

        buffer = io.BytesIO()
        soundfile.write(
            file=buffer,
            data=morph_wave,
            samplerate=query.outputSamplingRate,
            format="WAV",
        )

        return Response(buffer.getvalue(), media_type="audio/wav")

    return router<|MERGE_RESOLUTION|>--- conflicted
+++ resolved
@@ -50,7 +50,6 @@
         ] = None,  # fmt: skip # noqa
     ) -> list[dict[str, MorphableTargetInfo]]:
         """
-<<<<<<< HEAD
         指定されたベーススタイルに対してエンジン内の各キャラクターがモーフィング機能を利用可能か返します。<br>
         モーフィングの許可/禁止は `/speakers `の `speaker.supported_features.synthesis_morphing` に記載されています。<br>
         プロパティが存在しない場合は、モーフィングが許可されているとみなします。<br>
@@ -59,15 +58,6 @@
         全ての話者でモーフィングが禁止されています。
         """  # noqa
         characters = aivm_manager.get_characters()
-=======
-        指定されたベーススタイルに対してエンジン内の各キャラクターがモーフィング機能を利用可能か返します。
-
-        モーフィングの許可/禁止は`/speakers`の`speaker.supported_features.synthesis_morphing`に記載されています。
-        プロパティが存在しない場合は、モーフィングが許可されているとみなします。
-        返り値のスタイルIDはstring型なので注意。
-        """
-        characters = metas_store.characters(core_version)
->>>>>>> 1226b054
         try:
             morphable_targets = get_morphable_targets(characters, base_style_ids)
         except StyleIdNotFoundError as e:
@@ -104,16 +94,10 @@
         ] = None,  # fmt: skip # noqa
     ) -> Response:
         """
-<<<<<<< HEAD
         指定された 2 種類のスタイルで音声を合成、指定した割合でモーフィングした音声を得ます。<br>
         モーフィングの割合は `morph_rate` で指定でき、0.0 でベースのスタイル、1.0 でターゲットのスタイルに近づきます。<br>
         AivisSpeech Engine では話者ごとに発声タイミングが異なる関係で実装不可能なため (動作こそするが聴くに耐えない) 、
         常に 400 Bad Request を返します。
-=======
-        指定された2種類のスタイルで音声を合成、指定した割合でモーフィングした音声を得ます。
-
-        モーフィングの割合は`morph_rate`で指定でき、0.0でベースのスタイル、1.0でターゲットのスタイルに近づきます。
->>>>>>> 1226b054
         """
         version = core_version or LATEST_VERSION
         engine = tts_engines.get_tts_engine(version)
