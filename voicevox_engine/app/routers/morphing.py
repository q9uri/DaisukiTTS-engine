"""モーフィング機能を提供する API Router"""

from functools import lru_cache
from tempfile import NamedTemporaryFile
from typing import Annotated

import soundfile
from fastapi import APIRouter, HTTPException, Query
from starlette.background import BackgroundTask
from starlette.responses import FileResponse

<<<<<<< HEAD
from voicevox_engine.aivm_manager import AivmManager
from voicevox_engine.core.core_adapter import CoreAdapter
=======
from voicevox_engine.core.core_initializer import CoreManager
>>>>>>> 1269fabb
from voicevox_engine.metas.Metas import StyleId
from voicevox_engine.metas.MetasStore import construct_lookup
from voicevox_engine.model import AudioQuery, MorphableTargetInfo, StyleIdNotFoundError
from voicevox_engine.morphing import (
    get_morphable_targets,
    is_synthesis_morphing_permitted,
    synthesis_morphing,
)
from voicevox_engine.morphing import (
    synthesis_morphing_parameter as _synthesis_morphing_parameter,
)
from voicevox_engine.tts_pipeline.tts_engine import TTSEngineManager
from voicevox_engine.utility.path_utility import delete_file

# キャッシュを有効化
# モジュール側でlru_cacheを指定するとキャッシュを制御しにくいため、HTTPサーバ側で指定する
# TODO: キャッシュを管理するモジュール側API・HTTP側APIを用意する
synthesis_morphing_parameter = lru_cache(maxsize=4)(_synthesis_morphing_parameter)


def generate_morphing_router(
<<<<<<< HEAD
    get_engine: Callable[[str | None], TTSEngine],
    get_core: Callable[[str | None], CoreAdapter],
    aivm_manager: AivmManager,
=======
    tts_engines: TTSEngineManager,
    core_manager: CoreManager,
    metas_store: MetasStore,
>>>>>>> 1269fabb
) -> APIRouter:
    """モーフィング API Router を生成する"""
    router = APIRouter(tags=["音声合成"])

    @router.post(
        "/morphable_targets",
        summary="指定したスタイルに対してエンジン内の話者がモーフィングが可能か判定する",
    )
    def morphable_targets(
        base_style_ids: list[StyleId],
        core_version: Annotated[str | None, Query(description="AivisSpeech Engine ではサポートされていないパラメータです (常に無視されます) 。")] = None,  # fmt: skip # noqa
    ) -> list[dict[str, MorphableTargetInfo]]:
        """
        指定されたベーススタイルに対してエンジン内の各話者がモーフィング機能を利用可能か返します。
        モーフィングの許可/禁止は `/speakers `の `speaker.supported_features.synthesis_morphing` に記載されています。
        プロパティが存在しない場合は、モーフィングが許可されているとみなします。
        返り値のスタイル ID は string 型なので注意。
        AivisSpeech Engine では話者ごとに発声タイミングが異なる関係で実装不可能なため (動作こそするが聴くに耐えない) 、
        全ての話者でモーフィングが禁止されています。
        """
<<<<<<< HEAD
        # core = get_core(core_version)
=======
        core = core_manager.get_core(core_version)
>>>>>>> 1269fabb

        try:
            # speakers = metas_store.load_combined_metas(core=core)
            speakers = aivm_manager.get_speakers()
            morphable_targets = get_morphable_targets(
                speakers=speakers, base_style_ids=base_style_ids
            )
            # jsonはint型のキーを持てないので、string型に変換する
            return [
                {str(k): v for k, v in morphable_target.items()}
                for morphable_target in morphable_targets
            ]
        except StyleIdNotFoundError as e:
            raise HTTPException(
                status_code=404,
                detail=f"該当するスタイル(style_id={e.style_id})が見つかりません",
            )

    @router.post(
        "/synthesis_morphing",
        response_class=FileResponse,
        responses={
            200: {
                "content": {
                    "audio/wav": {"schema": {"type": "string", "format": "binary"}}
                },
            }
        },
        summary="2種類のスタイルでモーフィングした音声を合成する",
    )
    def _synthesis_morphing(
        query: AudioQuery,
        base_style_id: Annotated[StyleId, Query(alias="base_speaker")],
        target_style_id: Annotated[StyleId, Query(alias="target_speaker")],
        morph_rate: Annotated[float, Query(ge=0.0, le=1.0)],
        core_version: Annotated[str | None, Query(description="AivisSpeech Engine ではサポートされていないパラメータです (常に無視されます) 。")] = None,  # fmt: skip # noqa
    ) -> FileResponse:
        """
        指定された 2 種類のスタイルで音声を合成、指定した割合でモーフィングした音声を得ます。
        モーフィングの割合は `morph_rate` で指定でき、0.0 でベースのスタイル、1.0 でターゲットのスタイルに近づきます。
        AivisSpeech Engine では話者ごとに発声タイミングが異なる関係で実装不可能なため (動作こそするが聴くに耐えない) 、
        常に 400 Bad Request を返します。
        """
        engine = tts_engines.get_engine(core_version)
        core = core_manager.get_core(core_version)

        try:
            # speakers = metas_store.load_combined_metas(core=core)
            speakers = aivm_manager.get_speakers()
            speaker_lookup = construct_lookup(speakers=speakers)
            is_permitted = is_synthesis_morphing_permitted(
                speaker_lookup, base_style_id, target_style_id
            )
            if not is_permitted:
                raise HTTPException(
                    status_code=400,
                    detail="指定されたスタイルペアでのモーフィングはできません",
                )
        except StyleIdNotFoundError as e:
            raise HTTPException(
                status_code=404,
                detail=f"該当するスタイル(style_id={e.style_id})が見つかりません",
            )

        # 生成したパラメータはキャッシュされる
        morph_param = synthesis_morphing_parameter(
            engine=engine,
            core=core,
            query=query,
            base_style_id=base_style_id,
            target_style_id=target_style_id,
        )

        morph_wave = synthesis_morphing(
            morph_param=morph_param,
            morph_rate=morph_rate,
            output_fs=query.outputSamplingRate,
            output_stereo=query.outputStereo,
        )

        with NamedTemporaryFile(delete=False) as f:
            soundfile.write(
                file=f,
                data=morph_wave,
                samplerate=query.outputSamplingRate,
                format="WAV",
            )

        return FileResponse(
            f.name,
            media_type="audio/wav",
            background=BackgroundTask(delete_file, f.name),
        )

    return router<|MERGE_RESOLUTION|>--- conflicted
+++ resolved
@@ -9,12 +9,8 @@
 from starlette.background import BackgroundTask
 from starlette.responses import FileResponse
 
-<<<<<<< HEAD
 from voicevox_engine.aivm_manager import AivmManager
-from voicevox_engine.core.core_adapter import CoreAdapter
-=======
 from voicevox_engine.core.core_initializer import CoreManager
->>>>>>> 1269fabb
 from voicevox_engine.metas.Metas import StyleId
 from voicevox_engine.metas.MetasStore import construct_lookup
 from voicevox_engine.model import AudioQuery, MorphableTargetInfo, StyleIdNotFoundError
@@ -36,15 +32,9 @@
 
 
 def generate_morphing_router(
-<<<<<<< HEAD
-    get_engine: Callable[[str | None], TTSEngine],
-    get_core: Callable[[str | None], CoreAdapter],
-    aivm_manager: AivmManager,
-=======
     tts_engines: TTSEngineManager,
     core_manager: CoreManager,
-    metas_store: MetasStore,
->>>>>>> 1269fabb
+    aivm_manager: AivmManager,
 ) -> APIRouter:
     """モーフィング API Router を生成する"""
     router = APIRouter(tags=["音声合成"])
@@ -65,11 +55,7 @@
         AivisSpeech Engine では話者ごとに発声タイミングが異なる関係で実装不可能なため (動作こそするが聴くに耐えない) 、
         全ての話者でモーフィングが禁止されています。
         """
-<<<<<<< HEAD
-        # core = get_core(core_version)
-=======
-        core = core_manager.get_core(core_version)
->>>>>>> 1269fabb
+        # core = core_manager.get_core(core_version)
 
         try:
             # speakers = metas_store.load_combined_metas(core=core)
