from pathlib import Path

from fastapi import FastAPI

from voicevox_engine import __version__
from voicevox_engine.aivm_manager import AivmManager
from voicevox_engine.app.dependencies import deprecated_mutable_api
from voicevox_engine.app.global_exceptions import configure_global_exception_handlers
from voicevox_engine.app.middlewares import configure_middlewares
from voicevox_engine.app.openapi_schema import configure_openapi_schema
from voicevox_engine.app.routers.aivm_models import generate_aivm_models_router
from voicevox_engine.app.routers.engine_info import generate_engine_info_router
from voicevox_engine.app.routers.library import generate_library_router
from voicevox_engine.app.routers.morphing import generate_morphing_router
from voicevox_engine.app.routers.portal_page import generate_portal_page_router
from voicevox_engine.app.routers.preset import generate_preset_router
from voicevox_engine.app.routers.setting import generate_setting_router
from voicevox_engine.app.routers.speaker import generate_speaker_router
from voicevox_engine.app.routers.tts_pipeline import generate_tts_pipeline_router
from voicevox_engine.app.routers.user_dict import generate_user_dict_router
from voicevox_engine.cancellable_engine import CancellableEngine
from voicevox_engine.core.core_initializer import CoreManager
from voicevox_engine.engine_manifest import EngineManifest
from voicevox_engine.library_manager import LibraryManager
from voicevox_engine.preset.Preset import PresetManager
from voicevox_engine.setting.Setting import CorsPolicyMode, SettingHandler
from voicevox_engine.tts_pipeline.tts_engine import TTSEngineManager
from voicevox_engine.user_dict.user_dict import UserDictionary
from voicevox_engine.utility.path_utility import engine_root, get_save_dir


def generate_app(
    tts_engines: TTSEngineManager,
    aivm_manager: AivmManager,
    core_manager: CoreManager,
    latest_core_version: str,
    setting_loader: SettingHandler,
    preset_manager: PresetManager,
    user_dict: UserDictionary,
    engine_manifest: EngineManifest,
    cancellable_engine: CancellableEngine | None = None,
    speaker_info_dir: Path | None = None,
    cors_policy_mode: CorsPolicyMode = CorsPolicyMode.localapps,
    allow_origin: list[str] | None = None,
    disable_mutable_api: bool = False,
) -> FastAPI:
    """ASGI 'application' 仕様に準拠した VOICEVOX ENGINE アプリケーションインスタンスを生成する。"""
    if speaker_info_dir is None:
        speaker_info_dir = engine_root() / "speaker_info"

    app = FastAPI(
        title=engine_manifest.name,
        description=f"{engine_manifest.brand_name} の音声合成エンジンです。",
        version=__version__,
        # OpenAPI Generator が自動生成するコードとの互換性が壊れるため、リクエストとレスポンスで Pydantic スキーマを分離しないようにする
        # ref: https://fastapi.tiangolo.com/how-to/separate-openapi-schemas/
        separate_input_output_schemas=False,
    )
    app = configure_middlewares(app, cors_policy_mode, allow_origin)
    app = configure_global_exception_handlers(app)

    if disable_mutable_api:
        deprecated_mutable_api.enable = False

    library_manager = LibraryManager(
        # get_save_dir() / "installed_libraries",
        # AivisSpeech では利用しない LibraryManager によるディレクトリ作成を防ぐため、get_save_dir() 直下を指定
        get_save_dir(),
        engine_manifest.supported_vvlib_manifest_version,
        engine_manifest.brand_name,
        engine_manifest.name,
        engine_manifest.uuid,
    )

<<<<<<< HEAD
    # metas_store = MetasStore(root_dir / "speaker_info")
=======
    metas_store = MetasStore(speaker_info_dir)
>>>>>>> 71aa4140

    app.include_router(
        generate_tts_pipeline_router(
            tts_engines, core_manager, preset_manager, cancellable_engine
        )
    )
    app.include_router(
        generate_morphing_router(tts_engines, aivm_manager, core_manager)
    )
    app.include_router(generate_preset_router(preset_manager))
<<<<<<< HEAD
    app.include_router(generate_speaker_router(tts_engines, aivm_manager))
=======
    app.include_router(
        generate_speaker_router(core_manager, metas_store, speaker_info_dir)
    )
>>>>>>> 71aa4140
    if engine_manifest.supported_features.manage_library:
        app.include_router(generate_library_router(engine_manifest, library_manager))
    app.include_router(generate_aivm_models_router(aivm_manager))  # AivisSpeech Engine 独自追加ルーター  # noqa # fmt: skip
    app.include_router(generate_user_dict_router(user_dict))
    app.include_router(generate_engine_info_router(core_manager, engine_manifest))
    app.include_router(
        generate_setting_router(setting_loader, engine_manifest.brand_name)
    )
    app.include_router(generate_portal_page_router(engine_manifest.name))

    app = configure_openapi_schema(app)

    return app<|MERGE_RESOLUTION|>--- conflicted
+++ resolved
@@ -44,7 +44,7 @@
     allow_origin: list[str] | None = None,
     disable_mutable_api: bool = False,
 ) -> FastAPI:
-    """ASGI 'application' 仕様に準拠した VOICEVOX ENGINE アプリケーションインスタンスを生成する。"""
+    """ASGI 'application' 仕様に準拠した AivisSpeech Engine アプリケーションインスタンスを生成する。"""
     if speaker_info_dir is None:
         speaker_info_dir = engine_root() / "speaker_info"
 
@@ -72,11 +72,7 @@
         engine_manifest.uuid,
     )
 
-<<<<<<< HEAD
-    # metas_store = MetasStore(root_dir / "speaker_info")
-=======
-    metas_store = MetasStore(speaker_info_dir)
->>>>>>> 71aa4140
+    # metas_store = MetasStore(speaker_info_dir)
 
     app.include_router(
         generate_tts_pipeline_router(
@@ -87,13 +83,7 @@
         generate_morphing_router(tts_engines, aivm_manager, core_manager)
     )
     app.include_router(generate_preset_router(preset_manager))
-<<<<<<< HEAD
     app.include_router(generate_speaker_router(tts_engines, aivm_manager))
-=======
-    app.include_router(
-        generate_speaker_router(core_manager, metas_store, speaker_info_dir)
-    )
->>>>>>> 71aa4140
     if engine_manifest.supported_features.manage_library:
         app.include_router(generate_library_router(engine_manifest, library_manager))
     app.include_router(generate_aivm_models_router(aivm_manager))  # AivisSpeech Engine 独自追加ルーター  # noqa # fmt: skip
