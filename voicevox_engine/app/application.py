"""ASGI application の生成"""

from pathlib import Path

from fastapi import FastAPI

from voicevox_engine import __version__
from voicevox_engine.aivm_manager import AivmManager
from voicevox_engine.app.dependencies import generate_mutability_allowed_verifier
from voicevox_engine.app.global_exceptions import configure_global_exception_handlers
from voicevox_engine.app.middlewares import configure_middlewares
from voicevox_engine.app.openapi_schema import (
    configure_openapi_schema,
    simplify_operation_ids,
)
from voicevox_engine.app.routers.aivm_models import generate_aivm_models_router
from voicevox_engine.app.routers.character import generate_character_router
from voicevox_engine.app.routers.engine_info import generate_engine_info_router
from voicevox_engine.app.routers.library import generate_library_router
from voicevox_engine.app.routers.morphing import generate_morphing_router
from voicevox_engine.app.routers.portal_page import generate_portal_page_router
from voicevox_engine.app.routers.preset import generate_preset_router
from voicevox_engine.app.routers.setting import generate_setting_router
from voicevox_engine.app.routers.tts_pipeline import generate_tts_pipeline_router
from voicevox_engine.app.routers.user_dict import generate_user_dict_router
from voicevox_engine.cancellable_engine import CancellableEngine
from voicevox_engine.core.core_adapter import CoreCharacter
from voicevox_engine.core.core_initializer import CoreManager
from voicevox_engine.engine_manifest import EngineManifest
from voicevox_engine.library.library_manager import LibraryManager
from voicevox_engine.preset.preset_manager import PresetManager
from voicevox_engine.resource_manager import ResourceManager
from voicevox_engine.setting.model import CorsPolicyMode
from voicevox_engine.setting.setting_manager import SettingHandler
from voicevox_engine.tts_pipeline.song_engine import SongEngineManager
from voicevox_engine.tts_pipeline.tts_engine import TTSEngineManager
from voicevox_engine.user_dict.user_dict_manager import UserDictionary
from voicevox_engine.utility.path_utility import engine_root
from voicevox_engine.utility.runtime_utility import is_development


def generate_app(
    tts_engines: TTSEngineManager,
<<<<<<< HEAD
    aivm_manager: AivmManager,
=======
    song_engines: SongEngineManager,
>>>>>>> 1226b054
    core_manager: CoreManager,
    setting_loader: SettingHandler,
    preset_manager: PresetManager,
    user_dict: UserDictionary,
    engine_manifest: EngineManifest,
    library_manager: LibraryManager,
    cancellable_engine: CancellableEngine | None = None,
    character_info_dir: Path | None = None,
    cors_policy_mode: CorsPolicyMode = CorsPolicyMode.localapps,
    allow_origin: list[str] | None = None,
    disable_mutable_api: bool = False,
) -> FastAPI:
    """ASGI 'application' 仕様に準拠した AivisSpeech Engine アプリケーションインスタンスを生成する。"""
    if character_info_dir is None:
        character_info_dir = engine_root() / "resources" / "character_info"

    verify_mutability_allowed = generate_mutability_allowed_verifier(
        disable_mutable_api
    )

    app = FastAPI(
        title=engine_manifest.name,
        description=f"{engine_manifest.brand_name} の音声合成エンジンです。",
        version=__version__,
        separate_input_output_schemas=False,  # Pydantic V1 のときのスキーマに合わせるため
    )
    app = configure_middlewares(app, cors_policy_mode, allow_origin)
    app = configure_global_exception_handlers(app)

    resource_manager = ResourceManager(is_development())
    # resource_manager.register_dir(character_info_dir)

    core_version_list = core_manager.versions()

    def _get_core_characters(version: str | None) -> list[CoreCharacter]:
        version = version or core_manager.latest_version()
        core = core_manager.get_core(version)
        return core.characters

    # metas_store = MetasStore(
    #     character_info_dir,
    #     _get_core_characters,
    #     resource_manager,
    # )

    app.include_router(
        generate_tts_pipeline_router(
            tts_engines, song_engines, preset_manager, cancellable_engine
        )
    )
    app.include_router(generate_morphing_router(tts_engines, aivm_manager))
    app.include_router(generate_character_router(resource_manager, aivm_manager))
    if engine_manifest.supported_features.manage_library:
        app.include_router(
            generate_library_router(library_manager, verify_mutability_allowed)
        )
    # generate_aivm_models_router() は AivisSpeech Engine 独自追加ルーター
    app.include_router(generate_aivm_models_router(aivm_manager, tts_engines, verify_mutability_allowed))  # noqa # fmt: skip
    app.include_router(
        generate_preset_router(preset_manager, verify_mutability_allowed)
    )
    app.include_router(generate_user_dict_router(user_dict, verify_mutability_allowed))
    app.include_router(
        generate_setting_router(
            setting_loader, engine_manifest.brand_name, verify_mutability_allowed
        )
    )
    app.include_router(generate_engine_info_router(core_version_list, engine_manifest))
    app.include_router(generate_portal_page_router(engine_manifest.name))

    app = simplify_operation_ids(app)
    app = configure_openapi_schema(
        app, engine_manifest.supported_features.manage_library
    )

    return app<|MERGE_RESOLUTION|>--- conflicted
+++ resolved
@@ -41,11 +41,8 @@
 
 def generate_app(
     tts_engines: TTSEngineManager,
-<<<<<<< HEAD
+    song_engines: SongEngineManager,
     aivm_manager: AivmManager,
-=======
-    song_engines: SongEngineManager,
->>>>>>> 1226b054
     core_manager: CoreManager,
     setting_loader: SettingHandler,
     preset_manager: PresetManager,
