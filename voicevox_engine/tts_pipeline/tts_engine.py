--- conflicted
+++ resolved
@@ -718,17 +718,10 @@
 
 def make_tts_engines_from_cores(core_manager: CoreManager) -> TTSEngineManager:
     """コア一覧からTTSエンジン一覧を生成する"""
-<<<<<<< HEAD
     from ..core.core_initializer import MOCK_VER
 
-    tts_engines: dict[str, TTSEngine] = {}
-    for ver, core in cores.items():
-=======
-    # FIXME: `MOCK_VER` を循環 import 無しに `initialize_cores()` 関連モジュールから import する
-    MOCK_VER = "0.0.0"
     tts_engines = TTSEngineManager()
     for ver, core in core_manager.items():
->>>>>>> 1269fabb
         if ver == MOCK_VER:
             from ..dev.tts_engine.mock import MockTTSEngine
 
