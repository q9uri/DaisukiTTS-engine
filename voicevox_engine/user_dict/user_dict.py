import json
import threading
from collections.abc import Callable
from pathlib import Path
from typing import Any, Final, TypeVar
from uuid import UUID, uuid4

import numpy as np
import pyopenjtalk

from ..logging import logger
from ..model import UserDictWord, WordTypes
from ..utility.path_utility import get_save_dir, resource_root
from .part_of_speech_data import MAX_PRIORITY, MIN_PRIORITY, part_of_speech_data

F = TypeVar("F", bound=Callable[..., Any])


def mutex_wrapper(lock: threading.Lock) -> Callable[[F], F]:
    def wrap(f: F) -> F:
        def func(*args: Any, **kw: Any) -> Any:
            lock.acquire()
            try:
                return f(*args, **kw)
            finally:
                lock.release()

        return func  # type: ignore

    return wrap


class UserDictInputError(Exception):
    """受け入れ不可能な入力値に起因するエラー"""

    pass


resource_dir = resource_root()
save_dir = get_save_dir()

if not save_dir.is_dir():
    save_dir.mkdir(parents=True)

<<<<<<< HEAD
# デフォルト辞書ファイル (.csv) の配置ディレクトリのパス
_DEFAULT_DICT_DIR_PATH = resource_dir / "dictionaries"
# ユーザー辞書ファイルのパス
_USER_DICT_PATH = save_dir / "user_dict.json"
# コンパイル済み辞書ファイルのパス
_COMPILED_DICT_PATH = save_dir / "user.dic"
=======
# デフォルトのファイルパス
DEFAULT_DICT_PATH: Final = resource_dir / "default.csv"  # VOICEVOXデフォルト辞書
_USER_DICT_PATH: Final = save_dir / "user_dict.json"  # ユーザー辞書
_COMPILED_DICT_PATH: Final = save_dir / "user.dic"  # コンパイル済み辞書
>>>>>>> 71aa4140


# 同時書き込みの制御
mutex_user_dict = threading.Lock()
mutex_openjtalk_dict = threading.Lock()


@mutex_wrapper(mutex_user_dict)
def _write_to_json(user_dict: dict[str, UserDictWord], user_dict_path: Path) -> None:
    """
    ユーザー辞書ファイルへのユーザー辞書データ書き込み
    Parameters
    ----------
    user_dict : dict[str, UserDictWord]
        ユーザー辞書データ
    user_dict_path : Path
        ユーザー辞書ファイルのパス
    """
    converted_user_dict = {}
    for word_uuid, word in user_dict.items():
        word_dict = word.model_dump()
        word_dict["cost"] = _priority2cost(
            word_dict["context_id"], word_dict["priority"]
        )
        del word_dict["priority"]
        converted_user_dict[word_uuid] = word_dict
    # 予めjsonに変換できることを確かめる
    user_dict_json = json.dumps(converted_user_dict, ensure_ascii=False)

    # ユーザー辞書ファイルへの書き込み
    user_dict_path.write_text(user_dict_json, encoding="utf-8")


@mutex_wrapper(mutex_openjtalk_dict)
def _update_dict(
    default_dict_dir_path: Path, user_dict_path: Path, compiled_dict_path: Path
) -> None:
    """
    辞書の更新
    Parameters
    ----------
    default_dict_dir_path : Path
        デフォルト辞書ファイル (.csv) の配置ディレクトリのパス
    user_dict_path : Path
        ユーザー辞書ファイルのパス
    compiled_dict_path : Path
        コンパイル済み辞書ファイルのパス
    """
    random_string = uuid4()
    tmp_csv_path = compiled_dict_path.with_suffix(
        f".dict_csv-{random_string}.tmp"
    )  # csv形式辞書データの一時保存ファイル
    tmp_compiled_path = compiled_dict_path.with_suffix(
        f".dict_compiled-{random_string}.tmp"
    )  # コンパイル済み辞書データの一時保存ファイル

    try:
        # 辞書.csvを作成
        csv_text = ""

        # デフォルト辞書データの追加
        default_dict_files = sorted(default_dict_dir_path.glob("*.csv"))
        if len(default_dict_files) == 0:
            logger.warning("Cannot find default dictionary.")
            return
        for file_path in default_dict_files:
            default_dict_content = file_path.read_text(encoding="utf-8")
            if not default_dict_content.endswith("\n"):
                default_dict_content += "\n"
            csv_text += default_dict_content

        # ユーザー辞書データの追加
        user_dict = _read_dict(user_dict_path=user_dict_path)
        for word_uuid in user_dict:
            word = user_dict[word_uuid]
            csv_text += (
                "{surface},{context_id},{context_id},{cost},{part_of_speech},"
                + "{part_of_speech_detail_1},{part_of_speech_detail_2},"
                + "{part_of_speech_detail_3},{inflectional_type},"
                + "{inflectional_form},{stem},{yomi},{pronunciation},"
                + "{accent_type}/{mora_count},{accent_associative_rule}\n"
            ).format(
                surface=word.surface,
                context_id=word.context_id,
                cost=_priority2cost(word.context_id, word.priority),
                part_of_speech=word.part_of_speech,
                part_of_speech_detail_1=word.part_of_speech_detail_1,
                part_of_speech_detail_2=word.part_of_speech_detail_2,
                part_of_speech_detail_3=word.part_of_speech_detail_3,
                inflectional_type=word.inflectional_type,
                inflectional_form=word.inflectional_form,
                stem=word.stem,
                yomi=word.yomi,
                pronunciation=word.pronunciation,
                accent_type=word.accent_type,
                mora_count=word.mora_count,
                accent_associative_rule=word.accent_associative_rule,
            )
        # 辞書データを辞書.csv へ一時保存
        tmp_csv_path.write_text(csv_text, encoding="utf-8")

        # 辞書.csvをOpenJTalk用にコンパイル
        pyopenjtalk.mecab_dict_index(str(tmp_csv_path), str(tmp_compiled_path))
        if not tmp_compiled_path.is_file():
            raise RuntimeError("辞書のコンパイル時にエラーが発生しました。")

        # コンパイル済み辞書の置き換え・読み込み
        pyopenjtalk.unset_user_dict()
        tmp_compiled_path.replace(compiled_dict_path)
        if compiled_dict_path.is_file():
            pyopenjtalk.update_global_jtalk_with_user_dict(
                str(compiled_dict_path.resolve(strict=True))
            )

    except Exception as e:
        logger.error("Failed to update dictionary.", exc_info=e)
        raise e

    finally:
        # 後処理
        if tmp_csv_path.exists():
            tmp_csv_path.unlink()
        if tmp_compiled_path.exists():
            tmp_compiled_path.unlink()


@mutex_wrapper(mutex_user_dict)
def _read_dict(user_dict_path: Path) -> dict[str, UserDictWord]:
    """
    ユーザー辞書の読み出し
    Parameters
    ----------
    user_dict_path : Path
        ユーザー辞書ファイルのパス
    Returns
    -------
    result : dict[str, UserDictWord]
        ユーザー辞書
    """
    # 指定ユーザー辞書が存在しない場合、空辞書を返す
    if not user_dict_path.is_file():
        return {}

    with user_dict_path.open(encoding="utf-8") as f:
        result: dict[str, UserDictWord] = {}
        for word_uuid, word in json.load(f).items():
            # cost2priorityで変換を行う際にcontext_idが必要となるが、
            # 0.12以前の辞書は、context_idがハードコーディングされていたためにユーザー辞書内に保管されていない
            # ハードコーディングされていたcontext_idは固有名詞を意味するものなので、固有名詞のcontext_idを補完する
            if word.get("context_id") is None:
                word["context_id"] = part_of_speech_data[
                    WordTypes.PROPER_NOUN
                ].context_id
            word["priority"] = _cost2priority(word["context_id"], word["cost"])
            del word["cost"]
            result[str(UUID(word_uuid))] = UserDictWord(**word)

    return result


def _create_word(
    surface: str,
    pronunciation: str,
    accent_type: int,
    word_type: WordTypes | None,
    priority: int | None,
) -> UserDictWord:
    """
    単語オブジェクトの生成
    Parameters
    ----------
    surface : str
        単語情報
    pronunciation : str
        単語情報
    accent_type : int
        単語情報
    word_type : WordTypes | None
        品詞
    priority : int | None
        優先度
    Returns
    -------
    : UserDictWord
        単語オブジェクト
    """
    if word_type is None:
        word_type = WordTypes.PROPER_NOUN
    if word_type not in part_of_speech_data.keys():
        raise UserDictInputError("不明な品詞です")
    if priority is None:
        priority = 5
    if not MIN_PRIORITY <= priority <= MAX_PRIORITY:
        raise UserDictInputError("優先度の値が無効です")
    pos_detail = part_of_speech_data[word_type]
    return UserDictWord(
        surface=surface,
        context_id=pos_detail.context_id,
        priority=priority,
        part_of_speech=pos_detail.part_of_speech,
        part_of_speech_detail_1=pos_detail.part_of_speech_detail_1,
        part_of_speech_detail_2=pos_detail.part_of_speech_detail_2,
        part_of_speech_detail_3=pos_detail.part_of_speech_detail_3,
        inflectional_type="*",
        inflectional_form="*",
        stem="*",
        yomi=pronunciation,
        pronunciation=pronunciation,
        accent_type=accent_type,
        mora_count=None,
        accent_associative_rule="*",
    )


def _search_cost_candidates(context_id: int) -> list[int]:
    for value in part_of_speech_data.values():
        if value.context_id == context_id:
            return value.cost_candidates
    raise UserDictInputError("品詞IDが不正です")


def _cost2priority(context_id: int, cost: int) -> int:
    assert -32768 <= cost <= 32767
    cost_candidates = _search_cost_candidates(context_id)
    # cost_candidatesの中にある値で最も近い値を元にpriorityを返す
    # 参考: https://qiita.com/Krypf/items/2eada91c37161d17621d
    # この関数とpriority2cost関数によって、辞書ファイルのcostを操作しても最も近いpriorityのcostに上書きされる
    return MAX_PRIORITY - np.argmin(np.abs(np.array(cost_candidates) - cost)).item()


def _priority2cost(context_id: int, priority: int) -> int:
    assert MIN_PRIORITY <= priority <= MAX_PRIORITY
    cost_candidates = _search_cost_candidates(context_id)
    return cost_candidates[MAX_PRIORITY - priority]


class UserDictionary:
    """ユーザー辞書"""

    def __init__(
        self,
<<<<<<< HEAD
        default_dict_dir_path: Path = _DEFAULT_DICT_DIR_PATH,
=======
        default_dict_path: Path = DEFAULT_DICT_PATH,
>>>>>>> 71aa4140
        user_dict_path: Path = _USER_DICT_PATH,
        compiled_dict_path: Path = _COMPILED_DICT_PATH,
    ) -> None:
        """
        Parameters
        ----------
        default_dict_dir_path : Path
            デフォルト辞書ファイル (.csv) の配置ディレクトリのパス
        user_dict_path : Path
            ユーザー辞書ファイルのパス
        compiled_dict_path : Path
            コンパイル済み辞書ファイルのパス
        """
        self._default_dict_dir_path = default_dict_dir_path
        self._user_dict_path = user_dict_path
        self._compiled_dict_path = compiled_dict_path
        self.update_dict()

    def update_dict(self) -> None:
        """辞書を更新する。"""
        _update_dict(
            default_dict_dir_path=self._default_dict_dir_path,
            user_dict_path=self._user_dict_path,
            compiled_dict_path=self._compiled_dict_path,
        )

    def read_dict(self) -> dict[str, UserDictWord]:
        """ユーザー辞書を読み出す。"""
        return _read_dict(self._user_dict_path)

    def import_user_dict(
        self, dict_data: dict[str, UserDictWord], override: bool = False
    ) -> None:
        """
        ユーザー辞書をインポートする。
        Parameters
        ----------
        dict_data : dict[str, UserDictWord]
            インポートするユーザー辞書のデータ
        override : bool
            重複したエントリがあった場合、上書きするかどうか
        """
        # インポートする辞書データのバリデーション
        for word_uuid, word in dict_data.items():
            UUID(word_uuid)
            for pos_detail in part_of_speech_data.values():
                if word.context_id == pos_detail.context_id:
                    assert word.part_of_speech == pos_detail.part_of_speech
                    assert (
                        word.part_of_speech_detail_1
                        == pos_detail.part_of_speech_detail_1
                    )
                    assert (
                        word.part_of_speech_detail_2
                        == pos_detail.part_of_speech_detail_2
                    )
                    assert (
                        word.part_of_speech_detail_3
                        == pos_detail.part_of_speech_detail_3
                    )
                    assert (
                        word.accent_associative_rule
                        in pos_detail.accent_associative_rules
                    )
                    break
            else:
                raise ValueError("対応していない品詞です")

        # 既存辞書の読み出し
        old_dict = _read_dict(user_dict_path=self._user_dict_path)

        # 辞書データの更新
        # 重複エントリの上書き
        if override:
            new_dict = {**old_dict, **dict_data}
        # 重複エントリの保持
        else:
            new_dict = {**dict_data, **old_dict}

        # 更新された辞書データの保存と適用
        _write_to_json(user_dict=new_dict, user_dict_path=self._user_dict_path)
        _update_dict(
            default_dict_dir_path=self._default_dict_dir_path,
            user_dict_path=self._user_dict_path,
            compiled_dict_path=self._compiled_dict_path,
        )

    def apply_word(
        self,
        surface: str,
        pronunciation: str,
        accent_type: int,
        word_type: WordTypes | None = None,
        priority: int | None = None,
    ) -> str:
        """
        新規単語を追加する。
        Parameters
        ----------
        surface : str
            単語情報
        pronunciation : str
            単語情報
        accent_type : int
            単語情報
        word_type : WordTypes | None
            品詞
        priority : int | None
            優先度
        Returns
        -------
        word_uuid : UserDictWord
            追加された単語に発行されたUUID
        """
        # 新規単語の追加による辞書データの更新
        word = _create_word(
            surface=surface,
            pronunciation=pronunciation,
            accent_type=accent_type,
            word_type=word_type,
            priority=priority,
        )
        user_dict = _read_dict(user_dict_path=self._user_dict_path)
        word_uuid = str(uuid4())
        user_dict[word_uuid] = word

        # 更新された辞書データの保存と適用
        _write_to_json(user_dict, self._user_dict_path)
        _update_dict(
            default_dict_dir_path=self._default_dict_dir_path,
            user_dict_path=self._user_dict_path,
            compiled_dict_path=self._compiled_dict_path,
        )

        return word_uuid

    def rewrite_word(
        self,
        word_uuid: str,
        surface: str,
        pronunciation: str,
        accent_type: int,
        word_type: WordTypes | None = None,
        priority: int | None = None,
    ) -> None:
        """
        既存単語を上書き更新する。
        Parameters
        ----------
        word_uuid : str
            単語UUID
        surface : str
            単語情報
        pronunciation : str
            単語情報
        accent_type : int
            単語情報
        word_type : WordTypes | None
            品詞
        priority : int | None
            優先度
        """
        word = _create_word(
            surface=surface,
            pronunciation=pronunciation,
            accent_type=accent_type,
            word_type=word_type,
            priority=priority,
        )

        # 既存単語の上書きによる辞書データの更新
        user_dict = _read_dict(user_dict_path=self._user_dict_path)
        if word_uuid not in user_dict:
            raise UserDictInputError("UUIDに該当するワードが見つかりませんでした")
        user_dict[word_uuid] = word

        # 更新された辞書データの保存と適用
        _write_to_json(user_dict, self._user_dict_path)
        _update_dict(
            default_dict_dir_path=self._default_dict_dir_path,
            user_dict_path=self._user_dict_path,
            compiled_dict_path=self._compiled_dict_path,
        )

    def delete_word(self, word_uuid: str) -> None:
        """単語UUIDで指定された単語を削除する。"""
        # 既存単語の削除による辞書データの更新
        user_dict = _read_dict(user_dict_path=self._user_dict_path)
        if word_uuid not in user_dict:
            raise UserDictInputError("IDに該当するワードが見つかりませんでした")
        del user_dict[word_uuid]

        # 更新された辞書データの保存と適用
        _write_to_json(user_dict, self._user_dict_path)
        _update_dict(
            default_dict_dir_path=self._default_dict_dir_path,
            user_dict_path=self._user_dict_path,
            compiled_dict_path=self._compiled_dict_path,
        )<|MERGE_RESOLUTION|>--- conflicted
+++ resolved
@@ -2,7 +2,7 @@
 import threading
 from collections.abc import Callable
 from pathlib import Path
-from typing import Any, Final, TypeVar
+from typing import Any, TypeVar
 from uuid import UUID, uuid4
 
 import numpy as np
@@ -42,19 +42,13 @@
 if not save_dir.is_dir():
     save_dir.mkdir(parents=True)
 
-<<<<<<< HEAD
+# デフォルトのファイルパス
 # デフォルト辞書ファイル (.csv) の配置ディレクトリのパス
-_DEFAULT_DICT_DIR_PATH = resource_dir / "dictionaries"
+DEFAULT_DICT_DIR_PATH = resource_dir / "dictionaries"
 # ユーザー辞書ファイルのパス
 _USER_DICT_PATH = save_dir / "user_dict.json"
 # コンパイル済み辞書ファイルのパス
 _COMPILED_DICT_PATH = save_dir / "user.dic"
-=======
-# デフォルトのファイルパス
-DEFAULT_DICT_PATH: Final = resource_dir / "default.csv"  # VOICEVOXデフォルト辞書
-_USER_DICT_PATH: Final = save_dir / "user_dict.json"  # ユーザー辞書
-_COMPILED_DICT_PATH: Final = save_dir / "user.dic"  # コンパイル済み辞書
->>>>>>> 71aa4140
 
 
 # 同時書き込みの制御
@@ -296,11 +290,7 @@
 
     def __init__(
         self,
-<<<<<<< HEAD
-        default_dict_dir_path: Path = _DEFAULT_DICT_DIR_PATH,
-=======
-        default_dict_path: Path = DEFAULT_DICT_PATH,
->>>>>>> 71aa4140
+        default_dict_dir_path: Path = DEFAULT_DICT_DIR_PATH,
         user_dict_path: Path = _USER_DICT_PATH,
         compiled_dict_path: Path = _COMPILED_DICT_PATH,
     ) -> None:
