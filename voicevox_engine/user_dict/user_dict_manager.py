--- conflicted
+++ resolved
@@ -30,42 +30,10 @@
 if not _save_dir.is_dir():
     _save_dir.mkdir(parents=True)
 
-<<<<<<< HEAD
 # ビルド済みデフォルトユーザー辞書ディレクトリのパス
 DEFAULT_DICT_DIR_PATH = _resource_dir / "dictionaries"
 # ユーザー辞書保存ファイルのパス
 _USER_DICT_PATH = _save_dir / "user_dict.json"
-=======
-
-def _mutex_wrapper(lock: threading.Lock) -> Callable[[F], F]:
-    def wrap(f: F) -> F:
-        def func(*args: Any, **kw: Any) -> Any:
-            lock.acquire()
-            try:
-                return f(*args, **kw)
-            finally:
-                lock.release()
-
-        return func  # type: ignore
-
-    return wrap
-
-
-resource_dir = resource_root()
-save_dir = get_save_dir()
-
-if not save_dir.is_dir():
-    save_dir.mkdir(parents=True)
-
-# デフォルトのファイルパス
-DEFAULT_DICT_PATH: Final = resource_dir / "default.csv"  # VOICEVOXデフォルト辞書
-_USER_DICT_PATH: Final = save_dir / "user_dict.json"  # ユーザー辞書
-
-
-# 同時書き込みの制御
-mutex_user_dict = threading.Lock()
-mutex_openjtalk_dict = threading.Lock()
->>>>>>> 1226b054
 
 
 class UserDictionaryRepository:
@@ -188,15 +156,12 @@
 class UserDictionary:
     """ユーザー辞書を管理するクラス"""
 
-    # FIXME: OpenJTalk 用辞書の管理機能を備えているため、このクラスは Manager としても捉えられる。クラス名変更や役割分割等を検討。
     def __init__(
         self,
         default_dict_dir_path: Path = DEFAULT_DICT_DIR_PATH,
         user_dict_path: Path = _USER_DICT_PATH,
     ) -> None:
         """
-        ユーザー辞書を利用可能にする。
-
         Parameters
         ----------
         default_dict_dir_path : Path
@@ -206,35 +171,14 @@
         """
         self._default_dict_dir_path = default_dict_dir_path
         self._user_dict_path = user_dict_path
-<<<<<<< HEAD
         self._repository = UserDictionaryRepository(user_dict_path)
         self._lock = threading.Lock()
-=======
-        self.update_dict()
-
-    @_mutex_wrapper(mutex_user_dict)
-    def _write_to_json(self, user_dict: dict[str, UserDictWord]) -> None:
-        """ユーザー辞書データをファイルへ書き込む。"""
-        save_format_user_dict: dict[str, SaveFormatUserDictWord] = {}
-        for word_uuid, word in user_dict.items():
-            save_format_word = convert_to_save_format(word)
-            save_format_user_dict[word_uuid] = save_format_word
-        user_dict_json = _save_format_dict_adapter.dump_json(save_format_user_dict)
-        self._user_dict_path.write_bytes(user_dict_json)
-
-    @_mutex_wrapper(mutex_openjtalk_dict)
-    def update_dict(self) -> None:
-        """辞書を更新する。"""
-        default_dict_path = self._default_dict_path
-        user_dict_path = self._user_dict_path
->>>>>>> 1226b054
 
         # pytest から実行されているかどうか
         self._is_pytest = "pytest" in sys.argv[0] or "py.test" in sys.argv[0]
 
         # 起動時に一時的な辞書バイナリファイルを削除
         try:
-<<<<<<< HEAD
             # 一時ファイルのパターンに一致するファイルを取得
             parent_dir = self._user_dict_path.parent
             # バイナリ辞書と CSV の両方のパターンを処理
@@ -314,86 +258,6 @@
         self.apply_jtalk_dictionary()
 
     def import_dictionary(
-=======
-            # 辞書.csvを作成
-            csv_text = ""
-
-            # デフォルト辞書データの追加
-            if not default_dict_path.is_file():
-                print("Warning: Cannot find default dictionary.", file=sys.stderr)
-                return
-            default_dict = default_dict_path.read_text(encoding="utf-8")
-            if default_dict == default_dict.rstrip():
-                default_dict += "\n"
-            csv_text += default_dict
-
-            # ユーザー辞書データの追加
-            user_dict = self.read_dict()
-            for word_uuid in user_dict:
-                word = user_dict[word_uuid]
-                csv_text += (
-                    "{surface},{context_id},{context_id},{cost},{part_of_speech},"
-                    + "{part_of_speech_detail_1},{part_of_speech_detail_2},"
-                    + "{part_of_speech_detail_3},{inflectional_type},"
-                    + "{inflectional_form},{stem},{yomi},{pronunciation},"
-                    + "{accent_type}/{mora_count},{accent_associative_rule}\n"
-                ).format(
-                    surface=word.surface,
-                    context_id=word.context_id,
-                    cost=priority2cost(word.context_id, word.priority),
-                    part_of_speech=word.part_of_speech,
-                    part_of_speech_detail_1=word.part_of_speech_detail_1,
-                    part_of_speech_detail_2=word.part_of_speech_detail_2,
-                    part_of_speech_detail_3=word.part_of_speech_detail_3,
-                    inflectional_type=word.inflectional_type,
-                    inflectional_form=word.inflectional_form,
-                    stem=word.stem,
-                    yomi=word.yomi,
-                    pronunciation=word.pronunciation,
-                    accent_type=word.accent_type,
-                    mora_count=word.mora_count,
-                    accent_associative_rule=word.accent_associative_rule,
-                )
-            # 辞書データを辞書.csv へ一時保存
-            tmp_csv_path.write_text(csv_text, encoding="utf-8")
-
-            # 辞書.csvをOpenJTalk用にコンパイル
-            pyopenjtalk.create_user_dict(str(tmp_csv_path), str(tmp_compiled_path))
-            if not tmp_compiled_path.is_file():
-                raise RuntimeError("辞書のコンパイル時にエラーが発生しました。")
-
-            # コンパイル済み辞書の読み込み
-            pyopenjtalk.set_user_dict(
-                str(tmp_compiled_path.resolve(strict=True))
-            )  # NOTE: resolveによりコンパイル実行時でも相対パスを正しく認識できる
-
-        except Exception as e:
-            print("Error: Failed to update dictionary.", file=sys.stderr)
-            raise e
-
-        finally:
-            # 後処理
-            if tmp_csv_path.exists():
-                tmp_csv_path.unlink()
-            if tmp_compiled_path.exists():
-                _delete_file_on_close(tmp_compiled_path)
-
-    @_mutex_wrapper(mutex_user_dict)
-    def read_dict(self) -> dict[str, UserDictWord]:
-        """ユーザー辞書を読み出す。"""
-        # 指定ユーザー辞書が存在しない場合、空辞書を返す
-        if not self._user_dict_path.is_file():
-            return {}
-
-        with self._user_dict_path.open(encoding="utf-8") as f:
-            save_format_dict = _save_format_dict_adapter.validate_python(json.load(f))
-            result: dict[str, UserDictWord] = {}
-            for word_uuid, word in save_format_dict.items():
-                result[str(UUID(word_uuid))] = convert_from_save_format(word)
-        return result
-
-    def import_user_dict(
->>>>>>> 1226b054
         self, dict_data: dict[str, UserDictWord], override: bool = False
     ) -> None:
         """
