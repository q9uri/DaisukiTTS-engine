--- conflicted
+++ resolved
@@ -169,15 +169,12 @@
         if len(self.accent_type) != len(self.mora_count):
             raise ValueError("アクセント型とモーラ数の要素数が一致しません。")
 
-<<<<<<< HEAD
         # アクセント句ごとに、アクセント型とモーラ数の整合性が取れない場合はエラーとする
         # アクセント型を表す数値の最大値はモーラ数と一致する (0 は平板型を表す)
         for i in range(len(self.accent_type)):
             if not 0 <= self.accent_type[i] <= self.mora_count[i]:
                 raise ValueError(
-                    "誤ったアクセント型です({})。 expect: 0 <= accent_type <= {}".format(
-                        self.accent_type[i], self.mora_count[i]
-                    )
+                    f"誤ったアクセント型です({self.accent_type[i]})。 expect: 0 <= accent_type <= {self.mora_count[i]}"
                 )
 
         return self
@@ -194,11 +191,6 @@
         ):
             raise UserDictInputError(
                 "表層形・発音・アクセント型のリストの長さが一致しません。"
-=======
-        if not 0 <= self.accent_type <= self.mora_count:
-            raise ValueError(
-                f"誤ったアクセント型です({self.accent_type})。 expect: 0 <= accent_type <= {self.mora_count}"
->>>>>>> b64ef12f
             )
 
         # surface のリスト要素数が空
