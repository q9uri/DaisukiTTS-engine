# マルチエンジン環境下においては、エンジンのバージョンがエディタのバージョンより
# 古くなる可能性が十分に考えられる。その場合、エディタ側がEngineManifestの情報不足によって
# エラーを吐いて表示が崩壊する可能性がある。これを防止するため、EngineManifest関連の定義を
# 変更する際は、Optionalにする必要があることに留意しなければならない。

from pydantic import BaseModel, Field


class UpdateInfo(BaseModel):
    """
    エンジンのアップデート情報
    """

    version: str = Field(title="エンジンのバージョン名")
<<<<<<< HEAD
    descriptions: List[str] = Field(title="アップデートの詳細についての説明")
    contributors: List[str] = Field(default=[], title="貢献者名")
=======
    descriptions: list[str] = Field(title="アップデートの詳細についての説明")
    contributors: list[str] | None = Field(title="貢献者名")
>>>>>>> 3df49b98


class LicenseInfo(BaseModel):
    """
    依存ライブラリのライセンス情報
    """

    name: str = Field(title="依存ライブラリ名")
<<<<<<< HEAD
    version: Optional[str] = Field(default=None, title="依存ライブラリのバージョン")
    license: Optional[str] = Field(default=None, title="依存ライブラリのライセンス名")
=======
    version: str | None = Field(title="依存ライブラリのバージョン")
    license: str | None = Field(title="依存ライブラリのライセンス名")
>>>>>>> 3df49b98
    text: str = Field(title="依存ライブラリのライセンス本文")


class SupportedFeatures(BaseModel):
    """
    エンジンが持つ機能の一覧
    """

    adjust_mora_pitch: bool = Field(title="モーラごとの音高の調整")
    adjust_phoneme_length: bool = Field(title="音素ごとの長さの調整")
    adjust_speed_scale: bool = Field(title="全体の話速の調整")
    adjust_pitch_scale: bool = Field(title="全体の音高の調整")
    adjust_intonation_scale: bool = Field(title="全体の抑揚の調整")
    adjust_volume_scale: bool = Field(title="全体の音量の調整")
    interrogative_upspeak: bool = Field(title="疑問文の自動調整")
    synthesis_morphing: bool = Field(
        title="2種類のスタイルでモーフィングした音声を合成"
    )
<<<<<<< HEAD
    sing: Optional[bool] = Field(default=None, title="歌唱音声合成")
    manage_library: Optional[bool] = Field(
        default=None,
        title="音声ライブラリのインストール・アンインストール",
=======
    sing: bool | None = Field(title="歌唱音声合成")
    manage_library: bool | None = Field(
        title="音声ライブラリのインストール・アンインストール"
>>>>>>> 3df49b98
    )


class EngineManifest(BaseModel):
    """
    エンジン自体に関する情報
    """

    manifest_version: str = Field(title="マニフェストのバージョン")
    name: str = Field(title="エンジン名")
    brand_name: str = Field(title="ブランド名")
    uuid: str = Field(title="エンジンのUUID")
    url: str = Field(title="エンジンのURL")
    icon: str = Field(title="エンジンのアイコンをBASE64エンコードしたもの")
    default_sampling_rate: int = Field(title="デフォルトのサンプリング周波数")
    frame_rate: float = Field(title="エンジンのフレームレート")
    terms_of_service: str = Field(title="エンジンの利用規約")
<<<<<<< HEAD
    update_infos: List[UpdateInfo] = Field(title="エンジンのアップデート情報")
    dependency_licenses: List[LicenseInfo] = Field(title="依存関係のライセンス情報")
    supported_aivm_manifest_version: Optional[str] = Field(
        default=None,
        title="エンジンが対応する AIVM (Aivis Voice Model) のバージョン",
=======
    update_infos: list[UpdateInfo] = Field(title="エンジンのアップデート情報")
    dependency_licenses: list[LicenseInfo] = Field(title="依存関係のライセンス情報")
    supported_vvlib_manifest_version: str | None = Field(
        title="エンジンが対応するvvlibのバージョン"
>>>>>>> 3df49b98
    )
    supported_features: SupportedFeatures = Field(title="エンジンが持つ機能")<|MERGE_RESOLUTION|>--- conflicted
+++ resolved
@@ -12,13 +12,8 @@
     """
 
     version: str = Field(title="エンジンのバージョン名")
-<<<<<<< HEAD
-    descriptions: List[str] = Field(title="アップデートの詳細についての説明")
-    contributors: List[str] = Field(default=[], title="貢献者名")
-=======
     descriptions: list[str] = Field(title="アップデートの詳細についての説明")
-    contributors: list[str] | None = Field(title="貢献者名")
->>>>>>> 3df49b98
+    contributors: list[str] = Field(default=[], title="貢献者名")
 
 
 class LicenseInfo(BaseModel):
@@ -27,13 +22,8 @@
     """
 
     name: str = Field(title="依存ライブラリ名")
-<<<<<<< HEAD
-    version: Optional[str] = Field(default=None, title="依存ライブラリのバージョン")
-    license: Optional[str] = Field(default=None, title="依存ライブラリのライセンス名")
-=======
-    version: str | None = Field(title="依存ライブラリのバージョン")
-    license: str | None = Field(title="依存ライブラリのライセンス名")
->>>>>>> 3df49b98
+    version: str | None = Field(default=None, title="依存ライブラリのバージョン")
+    license: str | None = Field(default=None, title="依存ライブラリのライセンス名")
     text: str = Field(title="依存ライブラリのライセンス本文")
 
 
@@ -52,16 +42,10 @@
     synthesis_morphing: bool = Field(
         title="2種類のスタイルでモーフィングした音声を合成"
     )
-<<<<<<< HEAD
-    sing: Optional[bool] = Field(default=None, title="歌唱音声合成")
-    manage_library: Optional[bool] = Field(
+    sing: bool | None = Field(default=None, title="歌唱音声合成")
+    manage_library: bool | None = Field(
         default=None,
         title="音声ライブラリのインストール・アンインストール",
-=======
-    sing: bool | None = Field(title="歌唱音声合成")
-    manage_library: bool | None = Field(
-        title="音声ライブラリのインストール・アンインストール"
->>>>>>> 3df49b98
     )
 
 
@@ -79,17 +63,10 @@
     default_sampling_rate: int = Field(title="デフォルトのサンプリング周波数")
     frame_rate: float = Field(title="エンジンのフレームレート")
     terms_of_service: str = Field(title="エンジンの利用規約")
-<<<<<<< HEAD
-    update_infos: List[UpdateInfo] = Field(title="エンジンのアップデート情報")
-    dependency_licenses: List[LicenseInfo] = Field(title="依存関係のライセンス情報")
-    supported_aivm_manifest_version: Optional[str] = Field(
-        default=None,
-        title="エンジンが対応する AIVM (Aivis Voice Model) のバージョン",
-=======
     update_infos: list[UpdateInfo] = Field(title="エンジンのアップデート情報")
     dependency_licenses: list[LicenseInfo] = Field(title="依存関係のライセンス情報")
     supported_vvlib_manifest_version: str | None = Field(
-        title="エンジンが対応するvvlibのバージョン"
->>>>>>> 3df49b98
+        default=None,
+        title="エンジンが対応するvvlibのバージョン",
     )
     supported_features: SupportedFeatures = Field(title="エンジンが持つ機能")