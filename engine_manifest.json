--- conflicted
+++ resolved
@@ -70,17 +70,10 @@
             "value": false,
             "name": "音声ライブラリのインストール・アンインストール"
         },
-<<<<<<< HEAD
         "return_resource_url": {
             "type": "bool",
             "value": false,
-            "name": "speaker_info・singer_info のリソースを URL で返送"
-=======
-        "return_resource_url":{
-            "type":"bool",
-            "value":true,
-            "name": "キャラクター情報のリソースをURLで返送"
->>>>>>> d399635b
+            "name": "キャラクター情報のリソースを URL で返送"
         }
     }
 }