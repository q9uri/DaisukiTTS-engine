"""
/multi_synthesis API のテスト
"""

<<<<<<< HEAD
from test.e2e.single_api.utils import gen_mora
=======
import io
import zipfile
>>>>>>> 12d03cae

from fastapi.testclient import TestClient
from syrupy.assertion import SnapshotAssertion

from test.e2e.single_api.utils import gen_mora
from test.utility import hash_wave_floats_from_wav_bytes


def test_post_multi_synthesis_200(
    client: TestClient, snapshot: SnapshotAssertion
) -> None:
    queries = [
        {
            "accent_phrases": [
                {
                    "moras": [
                        gen_mora("テ", "t", 0.0, "e", 0.0, 0.0),
                        gen_mora("ス", "s", 0.0, "U", 0.0, 0.0),
                        gen_mora("ト", "t", 0.0, "o", 0.0, 0.0),
                    ],
                    "accent": 1,
                    "pause_mora": None,
                    "is_interrogative": False,
                }
            ],
            "speedScale": 1.0,
            "pitchScale": 1.0,
            "intonationScale": 1.0,
            "volumeScale": 1.0,
            "prePhonemeLength": 0.1,
            "postPhonemeLength": 0.1,
            "pauseLength": None,
            "pauseLengthScale": 1.0,
            "outputSamplingRate": 44100,
            "outputStereo": False,
            "kana": "テスト",
        },
        {
            "accent_phrases": [
                {
                    "moras": [
                        gen_mora("テ", "t", 0.0, "e", 0.0, 0.0),
                        gen_mora("ス", "s", 0.0, "U", 0.0, 0.0),
                        gen_mora("ト", "t", 0.0, "o", 0.0, 0.0),
                        gen_mora("ト", "t", 0.0, "o", 0.0, 0.0),
                    ],
                    "accent": 1,
                    "pause_mora": None,
                    "is_interrogative": False,
                }
            ],
            "speedScale": 1.0,
            "pitchScale": 1.0,
            "intonationScale": 1.0,
            "volumeScale": 1.0,
            "prePhonemeLength": 0.2,
            "postPhonemeLength": 0.1,
            "pauseLength": None,
            "pauseLengthScale": 1.0,
            "outputSamplingRate": 44100,
            "outputStereo": False,
            "kana": "テストト",
        },
    ]
    response = client.post(
        "/multi_synthesis", params={"speaker": 888753760}, json=queries
    )
    assert response.status_code == 200
    assert response.headers["content-type"] == "application/zip"

    # zip 内の全ての wav の波形がスナップショットと一致する
    # AivisSpeech Engine の音声合成は常にある程度のランダム性があるため、テストではハッシュ値の比較は行わない
    # zip_bytes = io.BytesIO(response.read())
    # with zipfile.ZipFile(zip_bytes, "r") as zip_file:
    #     wav_files = (zip_file.read(name) for name in zip_file.namelist())
    #     for wav in wav_files:
    #         assert snapshot == hash_wave_floats_from_wav_bytes(wav)<|MERGE_RESOLUTION|>--- conflicted
+++ resolved
@@ -2,18 +2,15 @@
 /multi_synthesis API のテスト
 """
 
-<<<<<<< HEAD
-from test.e2e.single_api.utils import gen_mora
-=======
-import io
-import zipfile
->>>>>>> 12d03cae
+# import io
+# import zipfile
 
 from fastapi.testclient import TestClient
 from syrupy.assertion import SnapshotAssertion
 
 from test.e2e.single_api.utils import gen_mora
-from test.utility import hash_wave_floats_from_wav_bytes
+
+# from test.utility import hash_wave_floats_from_wav_bytes
 
 
 def test_post_multi_synthesis_200(
