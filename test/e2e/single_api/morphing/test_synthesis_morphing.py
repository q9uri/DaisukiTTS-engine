--- conflicted
+++ resolved
@@ -2,12 +2,7 @@
 /synthesis_morphing API のテスト
 """
 
-<<<<<<< HEAD
 """
-from test.e2e.single_api.utils import gen_mora
-
-=======
->>>>>>> 12d03cae
 from fastapi.testclient import TestClient
 
 from test.e2e.single_api.utils import gen_mora
