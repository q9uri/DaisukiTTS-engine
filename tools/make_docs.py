"""ドキュメントファイルを生成する。"""
# TODO: 目的を「ドキュメント生成」から「API ドキュメント生成」へ変更し、ファイル名等をそれに合わせられるか検討

import json
from pathlib import Path

<<<<<<< HEAD
from voicevox_engine.aivm_manager import AivmManager
=======
from fastapi import FastAPI

>>>>>>> 1226b054
from voicevox_engine.app.application import generate_app
from voicevox_engine.core.core_adapter import CoreAdapter
from voicevox_engine.core.core_initializer import CoreManager
from voicevox_engine.dev.core.mock import MockCoreWrapper
from voicevox_engine.dev.tts_engine.mock import MockTTSEngine
from voicevox_engine.engine_manifest import load_manifest
from voicevox_engine.library.library_manager import LibraryManager
from voicevox_engine.preset.preset_manager import PresetManager
from voicevox_engine.setting.setting_manager import USER_SETTING_PATH, SettingHandler
from voicevox_engine.tts_pipeline.song_engine import SongEngineManager
from voicevox_engine.tts_pipeline.tts_engine import TTSEngineManager
from voicevox_engine.user_dict.user_dict_manager import UserDictionary
from voicevox_engine.utility.path_utility import engine_manifest_path, get_save_dir


<<<<<<< HEAD
def generate_api_docs_html(schema: str) -> str:
    """OpenAPI schema から API ドキュメント HTML を生成する"""

    return f"""<!DOCTYPE html>
<html lang="ja">
<head>
    <title>AivisSpeech Engine API Document</title>
    <meta charset="utf-8">
</head>
<body>
    <div id="redoc-container"></div>
    <script src="https://cdn.jsdelivr.net/npm/redoc/bundles/redoc.standalone.js"></script>
    <script>
        Redoc.init({schema}, {{"hideHostname": true}}, document.getElementById("redoc-container"));
    </script>
</body>
</html>"""


if __name__ == "__main__":
=======
def _generate_mock_app() -> FastAPI:
    """app インスタンスをモック設定で生成する。"""
>>>>>>> 1226b054
    core_manager = CoreManager()
    core_manager.register_core(CoreAdapter(MockCoreWrapper()), "mock")
    tts_engines = TTSEngineManager()
    song_engines = SongEngineManager()
    tts_engines.register_engine(MockTTSEngine(), "mock")
    preset_path = get_save_dir() / "presets.yaml"
    engine_manifest = load_manifest(engine_manifest_path())
    library_manager = LibraryManager(
        # get_save_dir() / "installed_libraries",
        # AivisSpeech では利用しない LibraryManager によるディレクトリ作成を防ぐため、get_save_dir() 直下を指定
        get_save_dir(),
        engine_manifest.supported_vvlib_manifest_version,
        engine_manifest.brand_name,
        engine_manifest.name,
        engine_manifest.uuid,
    )
    app = generate_app(
        tts_engines=tts_engines,
<<<<<<< HEAD
        aivm_manager=AivmManager(get_save_dir() / "Models"),
=======
        song_engines=song_engines,
>>>>>>> 1226b054
        core_manager=core_manager,
        setting_loader=SettingHandler(USER_SETTING_PATH),
        preset_manager=PresetManager(preset_path),
        user_dict=UserDictionary(),
        engine_manifest=engine_manifest,
        library_manager=library_manager,
    )
    return app


def _get_openapi_schema(app: FastAPI) -> str:
    """OpenAPI スキーマを取得する。"""
    # FastAPI の機能を用いる
    return json.dumps(app.openapi())


def _generate_api_docs_html(schema: str) -> str:
    """OpenAPI schema から API ドキュメント HTML を生成する"""
    return f"""<!DOCTYPE html>
<html lang="ja">
<head>
    <title>voicevox_engine API Document</title>
    <meta charset="utf-8">
    <link rel="shortcut icon" href="https://voicevox.hiroshiba.jp/favicon-32x32.png">
</head>
<body>
    <div id="redoc-container"></div>
    <script src="https://cdn.jsdelivr.net/npm/redoc/bundles/redoc.standalone.js"></script>
    <script>
        Redoc.init({schema}, {{"hideHostname": true}}, document.getElementById("redoc-container"));
    </script>
</body>
</html>"""


def _save_as_html_file(api_docs_str: str) -> None:
    """HTML 文字列を HTML ファイルとして保存する。"""
    api_docs_root = Path("docs/api")  # 'upload-docs' workflow の対象
    output_path = api_docs_root / "index.html"
    output_path.parent.mkdir(parents=True, exist_ok=True)
    output_path.write_text(api_docs_str)


def _generate_api_docs() -> None:
    app = _generate_mock_app()
    api_schema = _get_openapi_schema(app)
    api_docs_html = _generate_api_docs_html(api_schema)
    _save_as_html_file(api_docs_html)


def main() -> None:
    """ドキュメントファイルを生成する。"""
    _generate_api_docs()


if __name__ == "__main__":
    main()<|MERGE_RESOLUTION|>--- conflicted
+++ resolved
@@ -4,12 +4,9 @@
 import json
 from pathlib import Path
 
-<<<<<<< HEAD
-from voicevox_engine.aivm_manager import AivmManager
-=======
 from fastapi import FastAPI
 
->>>>>>> 1226b054
+from voicevox_engine.aivm_manager import AivmManager
 from voicevox_engine.app.application import generate_app
 from voicevox_engine.core.core_adapter import CoreAdapter
 from voicevox_engine.core.core_initializer import CoreManager
@@ -25,31 +22,9 @@
 from voicevox_engine.utility.path_utility import engine_manifest_path, get_save_dir
 
 
-<<<<<<< HEAD
-def generate_api_docs_html(schema: str) -> str:
-    """OpenAPI schema から API ドキュメント HTML を生成する"""
-
-    return f"""<!DOCTYPE html>
-<html lang="ja">
-<head>
-    <title>AivisSpeech Engine API Document</title>
-    <meta charset="utf-8">
-</head>
-<body>
-    <div id="redoc-container"></div>
-    <script src="https://cdn.jsdelivr.net/npm/redoc/bundles/redoc.standalone.js"></script>
-    <script>
-        Redoc.init({schema}, {{"hideHostname": true}}, document.getElementById("redoc-container"));
-    </script>
-</body>
-</html>"""
-
-
-if __name__ == "__main__":
-=======
 def _generate_mock_app() -> FastAPI:
     """app インスタンスをモック設定で生成する。"""
->>>>>>> 1226b054
+    aivm_manager = AivmManager(get_save_dir() / "Models")
     core_manager = CoreManager()
     core_manager.register_core(CoreAdapter(MockCoreWrapper()), "mock")
     tts_engines = TTSEngineManager()
@@ -58,9 +33,7 @@
     preset_path = get_save_dir() / "presets.yaml"
     engine_manifest = load_manifest(engine_manifest_path())
     library_manager = LibraryManager(
-        # get_save_dir() / "installed_libraries",
-        # AivisSpeech では利用しない LibraryManager によるディレクトリ作成を防ぐため、get_save_dir() 直下を指定
-        get_save_dir(),
+        get_save_dir() / "installed_libraries",
         engine_manifest.supported_vvlib_manifest_version,
         engine_manifest.brand_name,
         engine_manifest.name,
@@ -68,11 +41,8 @@
     )
     app = generate_app(
         tts_engines=tts_engines,
-<<<<<<< HEAD
-        aivm_manager=AivmManager(get_save_dir() / "Models"),
-=======
         song_engines=song_engines,
->>>>>>> 1226b054
+        aivm_manager=aivm_manager,
         core_manager=core_manager,
         setting_loader=SettingHandler(USER_SETTING_PATH),
         preset_manager=PresetManager(preset_path),
@@ -94,9 +64,8 @@
     return f"""<!DOCTYPE html>
 <html lang="ja">
 <head>
-    <title>voicevox_engine API Document</title>
+    <title>AivisSpeech Engine API Document</title>
     <meta charset="utf-8">
-    <link rel="shortcut icon" href="https://voicevox.hiroshiba.jp/favicon-32x32.png">
 </head>
 <body>
     <div id="redoc-container"></div>
