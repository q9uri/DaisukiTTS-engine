import json
import subprocess
import sys
import urllib.request
from pathlib import Path
from typing import Literal, assert_never


class LicenseError(Exception):
    # License違反があった場合、このエラーを出します。
    pass


class License:
    def __init__(
        self,
        package_name: str,
        package_version: str | None,
        license_name: str | None,
        license_text: str,
        license_text_type: Literal["raw", "local_address", "remote_address"],
    ):
        self.package_name = package_name
        self.package_version = package_version
        self.license_name = license_name

        if license_text_type == "raw":
            self.license_text = license_text
        elif license_text_type == "local_address":
            # ライセンステキストをローカルのライセンスファイルから抽出する
            self.license_text = Path(license_text).read_text(encoding="utf8")
        elif license_text_type == "remote_address":
            self.license_text = get_license_text(license_text)
        else:
            assert_never("型で保護され実行されないはずのパスが実行されました")


def get_license_text(text_url: str) -> str:
    """URL が指すテキストを取得する。"""
    with urllib.request.urlopen(text_url) as res:
        # NOTE: `urlopen` 返り値の型が貧弱なため型チェックを無視する
        return res.read().decode()  # type: ignore


def generate_licenses() -> list[License]:
    licenses: list[License] = []

    # pip
    try:
        pip_licenses_output = subprocess.run(
            [
                sys.executable,
                "-m",
                "piplicenses",
                "--from=mixed",
                "--format=json",
                "--with-urls",
                "--with-license-file",
                "--no-license-path",
            ],
            capture_output=True,
            check=True,
        ).stdout.decode()
    except subprocess.CalledProcessError as err:
        raise Exception(
            f"command output:\n{err.stderr and err.stderr.decode()}"
        ) from err

    licenses_json = json.loads(pip_licenses_output)
    for license_json in licenses_json:
        # ライセンス文を pip 外で取得されたもので上書きする
        package_name: str = license_json["Name"].lower()
        if license_json["LicenseText"] == "UNKNOWN":
            if package_name == "core" and license_json["Version"] == "0.0.0":
                continue
            # NVIDIA ランタイムはライセンス生成をスキップ
            if package_name.startswith("nvidia-"):
                continue
            elif package_name == "e2k":
                text_url = "https://raw.githubusercontent.com/Patchethium/e2k/master/LICENSE"  # noqa: B950
                license_json["LicenseText"] = get_license_text(text_url)
            elif package_name == "future":
                text_url = "https://raw.githubusercontent.com/PythonCharmers/python-future/master/LICENSE.txt"
                license_json["LicenseText"] = get_license_text(text_url)
            elif package_name == "license-expression":
                text_url = "https://raw.githubusercontent.com/aboutcode-org/license-expression/main/license-expression.ABOUT"  # noqa: B950
                license_json["LicenseText"] = get_license_text(text_url)
            elif package_name == "packageurl-python":
                text_url = "https://raw.githubusercontent.com/package-url/packageurl-python/main/mit.LICENSE"  # noqa: B950
                license_json["LicenseText"] = get_license_text(text_url)
            elif package_name == "pefile":
                text_url = (
                    "https://raw.githubusercontent.com/erocarrera/pefile/master/LICENSE"
                )
                license_json["LicenseText"] = get_license_text(text_url)
<<<<<<< HEAD
            elif package_name == "pip-requirements-parser":
                text_url = "https://raw.githubusercontent.com/aboutcode-org/pip-requirements-parser/main/apache-2.0.LICENSE"  # noqa: B950
=======
            elif package_name == "pyopenjtalk":
                text_url = "https://raw.githubusercontent.com/r9y9/pyopenjtalk/master/LICENSE.md"
>>>>>>> 12d03cae
                license_json["LicenseText"] = get_license_text(text_url)
            elif package_name == "python-multipart":
                text_url = "https://raw.githubusercontent.com/andrew-d/python-multipart/master/LICENSE.txt"
                license_json["LicenseText"] = get_license_text(text_url)
            elif package_name == "romkan":
                text_url = "https://raw.githubusercontent.com/soimort/python-romkan/master/LICENSE"
                license_json["LicenseText"] = get_license_text(text_url)
            elif package_name == "distlib":
                text_url = "https://bitbucket.org/pypa/distlib/raw/7d93712134b28401407da27382f2b6236c87623a/LICENSE.txt"
                license_json["LicenseText"] = get_license_text(text_url)
            elif package_name == "jsonschema":
                text_url = "https://raw.githubusercontent.com/python-jsonschema/jsonschema/dbc398245a583cb2366795dc529ae042d10c1577/COPYING"
                license_json["LicenseText"] = get_license_text(text_url)
            elif package_name == "lockfile":
                text_url = (
                    "https://opendev.org/openstack/pylockfile/raw/tag/0.12.2/LICENSE"
                )
                license_json["LicenseText"] = get_license_text(text_url)
            elif package_name == "platformdirs":
                text_url = "https://raw.githubusercontent.com/platformdirs/platformdirs/aa671aaa97913c7b948567f4d9c77d4f98bfa134/LICENSE"
                license_json["LicenseText"] = get_license_text(text_url)
            elif package_name == "webencodings":
                text_url = "https://raw.githubusercontent.com/gsnedders/python-webencodings/fa2cb5d75ab41e63ace691bc0825d3432ba7d694/LICENSE"
                license_json["LicenseText"] = get_license_text(text_url)
            elif package_name == "antlr4-python3-runtime":
                text_url = "https://raw.githubusercontent.com/antlr/antlr4/v4.11.1/LICENSE.txt"  # noqa: B950
                license_json["LicenseText"] = get_license_text(text_url)
            elif package_name == "flatbuffers":
                text_url = "https://raw.githubusercontent.com/google/flatbuffers/v24.3.25/LICENSE"  # noqa: B950
                license_json["LicenseText"] = get_license_text(text_url)
            elif package_name == "gputil":
                text_url = "https://raw.githubusercontent.com/anderskm/gputil/refs/heads/master/LICENSE.txt"  # noqa: B950
                license_json["LicenseText"] = get_license_text(text_url)
            elif package_name == "gradio_client":
                text_url = "https://raw.githubusercontent.com/gradio-app/gradio/v3.41.0/LICENSE"  # noqa: B950
                license_json["LicenseText"] = get_license_text(text_url)
            elif package_name == "jieba":
                text_url = "https://raw.githubusercontent.com/fxsjy/jieba/v0.42.1/LICENSE"  # noqa: B950
                license_json["LicenseText"] = get_license_text(text_url)
            elif package_name == "loguru":
                text_url = "https://raw.githubusercontent.com/Delgan/loguru/0.7.3/LICENSE"  # noqa: B950
                license_json["LicenseText"] = get_license_text(text_url)
            elif package_name == "primepy":
                text_url = "https://raw.githubusercontent.com/janaindrajit/primePy/9c98276fee5211e8761dfc03c9a1e02127e09e4a/LICENSE"  # noqa: B950
                license_json["LicenseText"] = get_license_text(text_url)
            elif package_name == "pyproject_hooks":
                text_url = "https://raw.githubusercontent.com/pypa/pyproject-hooks/v1.1.0/LICENSE"  # noqa: B950
                license_json["LicenseText"] = get_license_text(text_url)
            elif package_name == "pywin32":
                continue  # ライセンスファイルがリポジトリにない
            elif package_name == "safetensors":
                text_url = "https://raw.githubusercontent.com/huggingface/safetensors/v0.4.3/LICENSE"  # noqa: B950
                license_json["LicenseText"] = get_license_text(text_url)
            elif package_name == "sentencepiece":
                text_url = "https://raw.githubusercontent.com/google/sentencepiece/v0.2.0/LICENSE"  # noqa: B950
                license_json["LicenseText"] = get_license_text(text_url)
            elif package_name == "sudachipy":
                text_url = "https://raw.githubusercontent.com/WorksApplications/sudachi.rs/v0.6.8/LICENSE"  # noqa: B950
                license_json["LicenseText"] = get_license_text(text_url)
            elif package_name == "tokenizers":
                text_url = "https://raw.githubusercontent.com/huggingface/tokenizers/v0.19.1/LICENSE"  # noqa: B950
                license_json["LicenseText"] = get_license_text(text_url)
            elif package_name == "triton":
                text_url = "https://raw.githubusercontent.com/triton-lang/triton/v2.1.0/LICENSE"  # noqa: B950
                license_json["LicenseText"] = get_license_text(text_url)
            elif package_name == "types-pyyaml":
                text_url = "https://raw.githubusercontent.com/python/typeshed/57f3dcac8dbed008479b251512975901a0206deb/LICENSE"  # noqa: B950
                license_json["LicenseText"] = get_license_text(text_url)
            elif package_name == "wmi":
                continue  # ライセンスファイルがリポジトリにない
            else:
                # ライセンスがpypiに無い
                raise Exception(f"No License info provided for {package_name}")
        # soxr
        if package_name == "soxr":
            text_url = "https://raw.githubusercontent.com/dofuuz/python-soxr/v0.3.6/LICENSE.txt"
            license_json["LicenseText"] = get_license_text(text_url)

        license = License(
            package_name=license_json["Name"],
            package_version=license_json["Version"],
            license_name=license_json["License"],
            license_text=license_json["LicenseText"],
            license_text_type="raw",
        )

        licenses.append(license)

    python_version = "3.11.9"

    licenses = [
        License(
            package_name="VOICEVOX ENGINE",
            package_version=None,
            license_name="LGPL license",
            license_text="https://raw.githubusercontent.com/VOICEVOX/voicevox_engine/master/LGPL_LICENSE",
            license_text_type="remote_address",
        ),
        # https://sourceforge.net/projects/open-jtalk/files/Open%20JTalk/open_jtalk-1.11/
        License(
            package_name="Open JTalk",
            package_version="1.11",
            license_name="Modified BSD license",
            license_text="tools/licenses/open_jtalk/COPYING",
            license_text_type="local_address",
        ),
        License(
            package_name="MeCab",
            package_version=None,
            license_name="Modified BSD license",
            license_text="tools/licenses/open_jtalk/mecab/COPYING",
            license_text_type="local_address",
        ),
        License(
            package_name="NAIST Japanese Dictionary",
            package_version=None,
            license_name="Modified BSD license",
            license_text="tools/licenses/open_jtalk/mecab-naist-jdic/COPYING",
            license_text_type="local_address",
        ),
        License(
<<<<<<< HEAD
=======
            package_name='HTS Voice "Mei"',
            package_version=None,
            license_name="Creative Commons Attribution 3.0 license",
            license_text="https://raw.githubusercontent.com/r9y9/pyopenjtalk/master/pyopenjtalk/htsvoice/LICENSE_mei_normal.htsvoice",
            license_text_type="remote_address",
        ),
        License(
            package_name="VOICEVOX CORE",
            package_version=None,
            license_name="MIT license",
            license_text="https://raw.githubusercontent.com/VOICEVOX/voicevox_core/main/LICENSE",
            license_text_type="remote_address",
        ),
        License(
            package_name="VOICEVOX ENGINE",
            package_version=None,
            license_name="LGPL license",
            license_text="https://raw.githubusercontent.com/VOICEVOX/voicevox_engine/master/LGPL_LICENSE",
            license_text_type="remote_address",
        ),
        License(
            package_name="world",
            package_version=None,
            license_name="Modified BSD license",
            license_text="https://raw.githubusercontent.com/mmorise/World/master/LICENSE.txt",
            license_text_type="remote_address",
        ),
        License(
>>>>>>> 12d03cae
            package_name="PyTorch",
            package_version="2.3.1",
            license_name="BSD-style license",
            license_text="https://raw.githubusercontent.com/pytorch/pytorch/master/LICENSE",
            license_text_type="remote_address",
        ),
        License(
            package_name="Python",
            package_version=python_version,
            license_name="Python Software Foundation License",
            license_text=f"https://raw.githubusercontent.com/python/cpython/v{python_version}/LICENSE",
            license_text_type="remote_address",
        ),
<<<<<<< HEAD
    ] + licenses  # 前方に追加
=======
        License(
            package_name="libsndfile-binaries",
            package_version="1.2.0",
            license_name="LGPL-2.1 license",
            license_text="https://raw.githubusercontent.com/bastibe/libsndfile-binaries/d9887ef926bb11cf1a2526be4ab6f9dc690234c0/COPYING",
            license_text_type="remote_address",
        ),
        License(
            package_name="libogg",
            package_version="1.3.5",
            license_name="BSD 3-clause license",
            license_text="https://raw.githubusercontent.com/xiph/ogg/v1.3.5/COPYING",
            license_text_type="remote_address",
        ),
        License(
            package_name="libvorbis",
            package_version="1.3.7",
            license_name="BSD 3-clause license",
            license_text="https://raw.githubusercontent.com/xiph/vorbis/v1.3.7/COPYING",
            license_text_type="remote_address",
        ),
        # libflac
        License(
            package_name="FLAC",
            package_version="1.4.2",
            license_name="Xiph.org's BSD-like license",
            license_text="https://raw.githubusercontent.com/xiph/flac/1.4.2/COPYING.Xiph",
            license_text_type="remote_address",
        ),
        # libopus
        License(
            package_name="Opus",
            package_version="1.3.1",
            license_name="BSD 3-clause license",
            license_text="https://raw.githubusercontent.com/xiph/opus/v1.3.1/COPYING",
            license_text_type="remote_address",
        ),
        # https://sourceforge.net/projects/mpg123/files/mpg123/1.30.2/
        License(
            package_name="mpg123",
            package_version="1.30.2",
            license_name="LGPL-2.1 license",
            license_text="tools/licenses/mpg123/COPYING",
            license_text_type="local_address",
        ),
        # liblame
        # https://sourceforge.net/projects/lame/files/lame/3.100/
        License(
            package_name="lame",
            package_version="3.100",
            license_name="LGPL-2.0 license",
            license_text="https://svn.code.sf.net/p/lame/svn/tags/RELEASE__3_100/lame/COPYING",
            license_text_type="remote_address",
        ),
        # license text from CUDA 11.8.0
        # https://developer.nvidia.com/cuda-11-8-0-download-archive?target_os=Windows&target_arch=x86_64&target_version=10&target_type=exe_local
        # https://developer.download.nvidia.com/compute/cuda/11.8.0/local_installers/cuda_11.8.0_522.06_windows.exe
        # cuda_11.8.0_522.06_windows.exe (cuda_documentation/Doc/EULA.txt)
        License(
            package_name="CUDA Toolkit",
            package_version="11.8.0",
            license_name=None,
            license_text="tools/licenses/cuda/EULA.txt",
            license_text_type="local_address",
        ),
        # license text from cuDNN v8.9.2 (June 1st, 2023), for CUDA 11.x, cuDNN Library for Windows
        # https://developer.nvidia.com/rdp/cudnn-archive
        # https://developer.download.nvidia.com/compute/cudnn/redist/cudnn/windows-x86_64/cudnn-windows-x86_64-8.9.2.26_cuda11-archive.zip
        # cudnn-windows-x86_64-8.9.2.26_cuda11-archive.zip (cudnn-windows-x86_64-8.9.2.26_cuda11-archive/LICENSE)
        License(
            package_name="cuDNN",
            package_version="8.9.2",
            license_name=None,
            license_text="tools/licenses/cudnn/LICENSE",
            license_text_type="local_address",
        ),
    ]
>>>>>>> 12d03cae

    return licenses


if __name__ == "__main__":
    import argparse

    parser = argparse.ArgumentParser()
    parser.add_argument("-o", "--output_path", type=str)
    args = parser.parse_args()

    output_path = args.output_path

    licenses = generate_licenses()

    # dump
    out = Path(output_path).open("w") if output_path else sys.stdout
    json.dump(
        [
            {
                "name": license.package_name,
                "version": license.package_version,
                "license": license.license_name,
                "text": license.license_text,
            }
            for license in licenses
        ],
        out,
    )<|MERGE_RESOLUTION|>--- conflicted
+++ resolved
@@ -77,29 +77,29 @@
             if package_name.startswith("nvidia-"):
                 continue
             elif package_name == "e2k":
-                text_url = "https://raw.githubusercontent.com/Patchethium/e2k/master/LICENSE"  # noqa: B950
+                text_url = (
+                    "https://raw.githubusercontent.com/Patchethium/e2k/master/LICENSE"
+                )
                 license_json["LicenseText"] = get_license_text(text_url)
             elif package_name == "future":
                 text_url = "https://raw.githubusercontent.com/PythonCharmers/python-future/master/LICENSE.txt"
                 license_json["LicenseText"] = get_license_text(text_url)
             elif package_name == "license-expression":
-                text_url = "https://raw.githubusercontent.com/aboutcode-org/license-expression/main/license-expression.ABOUT"  # noqa: B950
+                text_url = "https://raw.githubusercontent.com/aboutcode-org/license-expression/main/license-expression.ABOUT"
                 license_json["LicenseText"] = get_license_text(text_url)
             elif package_name == "packageurl-python":
-                text_url = "https://raw.githubusercontent.com/package-url/packageurl-python/main/mit.LICENSE"  # noqa: B950
+                text_url = "https://raw.githubusercontent.com/package-url/packageurl-python/main/mit.LICENSE"
                 license_json["LicenseText"] = get_license_text(text_url)
             elif package_name == "pefile":
                 text_url = (
                     "https://raw.githubusercontent.com/erocarrera/pefile/master/LICENSE"
                 )
                 license_json["LicenseText"] = get_license_text(text_url)
-<<<<<<< HEAD
             elif package_name == "pip-requirements-parser":
-                text_url = "https://raw.githubusercontent.com/aboutcode-org/pip-requirements-parser/main/apache-2.0.LICENSE"  # noqa: B950
-=======
+                text_url = "https://raw.githubusercontent.com/aboutcode-org/pip-requirements-parser/main/apache-2.0.LICENSE"
+                license_json["LicenseText"] = get_license_text(text_url)
             elif package_name == "pyopenjtalk":
                 text_url = "https://raw.githubusercontent.com/r9y9/pyopenjtalk/master/LICENSE.md"
->>>>>>> 12d03cae
                 license_json["LicenseText"] = get_license_text(text_url)
             elif package_name == "python-multipart":
                 text_url = "https://raw.githubusercontent.com/andrew-d/python-multipart/master/LICENSE.txt"
@@ -125,48 +125,54 @@
                 text_url = "https://raw.githubusercontent.com/gsnedders/python-webencodings/fa2cb5d75ab41e63ace691bc0825d3432ba7d694/LICENSE"
                 license_json["LicenseText"] = get_license_text(text_url)
             elif package_name == "antlr4-python3-runtime":
-                text_url = "https://raw.githubusercontent.com/antlr/antlr4/v4.11.1/LICENSE.txt"  # noqa: B950
+                text_url = (
+                    "https://raw.githubusercontent.com/antlr/antlr4/v4.11.1/LICENSE.txt"
+                )
                 license_json["LicenseText"] = get_license_text(text_url)
             elif package_name == "flatbuffers":
-                text_url = "https://raw.githubusercontent.com/google/flatbuffers/v24.3.25/LICENSE"  # noqa: B950
+                text_url = "https://raw.githubusercontent.com/google/flatbuffers/v24.3.25/LICENSE"
                 license_json["LicenseText"] = get_license_text(text_url)
             elif package_name == "gputil":
-                text_url = "https://raw.githubusercontent.com/anderskm/gputil/refs/heads/master/LICENSE.txt"  # noqa: B950
+                text_url = "https://raw.githubusercontent.com/anderskm/gputil/refs/heads/master/LICENSE.txt"
                 license_json["LicenseText"] = get_license_text(text_url)
             elif package_name == "gradio_client":
-                text_url = "https://raw.githubusercontent.com/gradio-app/gradio/v3.41.0/LICENSE"  # noqa: B950
+                text_url = "https://raw.githubusercontent.com/gradio-app/gradio/v3.41.0/LICENSE"
                 license_json["LicenseText"] = get_license_text(text_url)
             elif package_name == "jieba":
-                text_url = "https://raw.githubusercontent.com/fxsjy/jieba/v0.42.1/LICENSE"  # noqa: B950
+                text_url = (
+                    "https://raw.githubusercontent.com/fxsjy/jieba/v0.42.1/LICENSE"
+                )
                 license_json["LicenseText"] = get_license_text(text_url)
             elif package_name == "loguru":
-                text_url = "https://raw.githubusercontent.com/Delgan/loguru/0.7.3/LICENSE"  # noqa: B950
+                text_url = (
+                    "https://raw.githubusercontent.com/Delgan/loguru/0.7.3/LICENSE"
+                )
                 license_json["LicenseText"] = get_license_text(text_url)
             elif package_name == "primepy":
-                text_url = "https://raw.githubusercontent.com/janaindrajit/primePy/9c98276fee5211e8761dfc03c9a1e02127e09e4a/LICENSE"  # noqa: B950
+                text_url = "https://raw.githubusercontent.com/janaindrajit/primePy/9c98276fee5211e8761dfc03c9a1e02127e09e4a/LICENSE"
                 license_json["LicenseText"] = get_license_text(text_url)
             elif package_name == "pyproject_hooks":
-                text_url = "https://raw.githubusercontent.com/pypa/pyproject-hooks/v1.1.0/LICENSE"  # noqa: B950
+                text_url = "https://raw.githubusercontent.com/pypa/pyproject-hooks/v1.1.0/LICENSE"
                 license_json["LicenseText"] = get_license_text(text_url)
             elif package_name == "pywin32":
                 continue  # ライセンスファイルがリポジトリにない
             elif package_name == "safetensors":
-                text_url = "https://raw.githubusercontent.com/huggingface/safetensors/v0.4.3/LICENSE"  # noqa: B950
+                text_url = "https://raw.githubusercontent.com/huggingface/safetensors/v0.4.3/LICENSE"
                 license_json["LicenseText"] = get_license_text(text_url)
             elif package_name == "sentencepiece":
-                text_url = "https://raw.githubusercontent.com/google/sentencepiece/v0.2.0/LICENSE"  # noqa: B950
+                text_url = "https://raw.githubusercontent.com/google/sentencepiece/v0.2.0/LICENSE"
                 license_json["LicenseText"] = get_license_text(text_url)
             elif package_name == "sudachipy":
-                text_url = "https://raw.githubusercontent.com/WorksApplications/sudachi.rs/v0.6.8/LICENSE"  # noqa: B950
+                text_url = "https://raw.githubusercontent.com/WorksApplications/sudachi.rs/v0.6.8/LICENSE"
                 license_json["LicenseText"] = get_license_text(text_url)
             elif package_name == "tokenizers":
-                text_url = "https://raw.githubusercontent.com/huggingface/tokenizers/v0.19.1/LICENSE"  # noqa: B950
+                text_url = "https://raw.githubusercontent.com/huggingface/tokenizers/v0.19.1/LICENSE"
                 license_json["LicenseText"] = get_license_text(text_url)
             elif package_name == "triton":
-                text_url = "https://raw.githubusercontent.com/triton-lang/triton/v2.1.0/LICENSE"  # noqa: B950
+                text_url = "https://raw.githubusercontent.com/triton-lang/triton/v2.1.0/LICENSE"
                 license_json["LicenseText"] = get_license_text(text_url)
             elif package_name == "types-pyyaml":
-                text_url = "https://raw.githubusercontent.com/python/typeshed/57f3dcac8dbed008479b251512975901a0206deb/LICENSE"  # noqa: B950
+                text_url = "https://raw.githubusercontent.com/python/typeshed/57f3dcac8dbed008479b251512975901a0206deb/LICENSE"
                 license_json["LicenseText"] = get_license_text(text_url)
             elif package_name == "wmi":
                 continue  # ライセンスファイルがリポジトリにない
@@ -221,37 +227,13 @@
             license_text_type="local_address",
         ),
         License(
-<<<<<<< HEAD
-=======
-            package_name='HTS Voice "Mei"',
-            package_version=None,
-            license_name="Creative Commons Attribution 3.0 license",
-            license_text="https://raw.githubusercontent.com/r9y9/pyopenjtalk/master/pyopenjtalk/htsvoice/LICENSE_mei_normal.htsvoice",
-            license_text_type="remote_address",
-        ),
-        License(
-            package_name="VOICEVOX CORE",
-            package_version=None,
-            license_name="MIT license",
-            license_text="https://raw.githubusercontent.com/VOICEVOX/voicevox_core/main/LICENSE",
-            license_text_type="remote_address",
-        ),
-        License(
-            package_name="VOICEVOX ENGINE",
-            package_version=None,
-            license_name="LGPL license",
-            license_text="https://raw.githubusercontent.com/VOICEVOX/voicevox_engine/master/LGPL_LICENSE",
-            license_text_type="remote_address",
-        ),
-        License(
-            package_name="world",
+            package_name="World",
             package_version=None,
             license_name="Modified BSD license",
             license_text="https://raw.githubusercontent.com/mmorise/World/master/LICENSE.txt",
             license_text_type="remote_address",
         ),
         License(
->>>>>>> 12d03cae
             package_name="PyTorch",
             package_version="2.3.1",
             license_name="BSD-style license",
@@ -265,87 +247,7 @@
             license_text=f"https://raw.githubusercontent.com/python/cpython/v{python_version}/LICENSE",
             license_text_type="remote_address",
         ),
-<<<<<<< HEAD
     ] + licenses  # 前方に追加
-=======
-        License(
-            package_name="libsndfile-binaries",
-            package_version="1.2.0",
-            license_name="LGPL-2.1 license",
-            license_text="https://raw.githubusercontent.com/bastibe/libsndfile-binaries/d9887ef926bb11cf1a2526be4ab6f9dc690234c0/COPYING",
-            license_text_type="remote_address",
-        ),
-        License(
-            package_name="libogg",
-            package_version="1.3.5",
-            license_name="BSD 3-clause license",
-            license_text="https://raw.githubusercontent.com/xiph/ogg/v1.3.5/COPYING",
-            license_text_type="remote_address",
-        ),
-        License(
-            package_name="libvorbis",
-            package_version="1.3.7",
-            license_name="BSD 3-clause license",
-            license_text="https://raw.githubusercontent.com/xiph/vorbis/v1.3.7/COPYING",
-            license_text_type="remote_address",
-        ),
-        # libflac
-        License(
-            package_name="FLAC",
-            package_version="1.4.2",
-            license_name="Xiph.org's BSD-like license",
-            license_text="https://raw.githubusercontent.com/xiph/flac/1.4.2/COPYING.Xiph",
-            license_text_type="remote_address",
-        ),
-        # libopus
-        License(
-            package_name="Opus",
-            package_version="1.3.1",
-            license_name="BSD 3-clause license",
-            license_text="https://raw.githubusercontent.com/xiph/opus/v1.3.1/COPYING",
-            license_text_type="remote_address",
-        ),
-        # https://sourceforge.net/projects/mpg123/files/mpg123/1.30.2/
-        License(
-            package_name="mpg123",
-            package_version="1.30.2",
-            license_name="LGPL-2.1 license",
-            license_text="tools/licenses/mpg123/COPYING",
-            license_text_type="local_address",
-        ),
-        # liblame
-        # https://sourceforge.net/projects/lame/files/lame/3.100/
-        License(
-            package_name="lame",
-            package_version="3.100",
-            license_name="LGPL-2.0 license",
-            license_text="https://svn.code.sf.net/p/lame/svn/tags/RELEASE__3_100/lame/COPYING",
-            license_text_type="remote_address",
-        ),
-        # license text from CUDA 11.8.0
-        # https://developer.nvidia.com/cuda-11-8-0-download-archive?target_os=Windows&target_arch=x86_64&target_version=10&target_type=exe_local
-        # https://developer.download.nvidia.com/compute/cuda/11.8.0/local_installers/cuda_11.8.0_522.06_windows.exe
-        # cuda_11.8.0_522.06_windows.exe (cuda_documentation/Doc/EULA.txt)
-        License(
-            package_name="CUDA Toolkit",
-            package_version="11.8.0",
-            license_name=None,
-            license_text="tools/licenses/cuda/EULA.txt",
-            license_text_type="local_address",
-        ),
-        # license text from cuDNN v8.9.2 (June 1st, 2023), for CUDA 11.x, cuDNN Library for Windows
-        # https://developer.nvidia.com/rdp/cudnn-archive
-        # https://developer.download.nvidia.com/compute/cudnn/redist/cudnn/windows-x86_64/cudnn-windows-x86_64-8.9.2.26_cuda11-archive.zip
-        # cudnn-windows-x86_64-8.9.2.26_cuda11-archive.zip (cudnn-windows-x86_64-8.9.2.26_cuda11-archive/LICENSE)
-        License(
-            package_name="cuDNN",
-            package_version="8.9.2",
-            license_name=None,
-            license_text="tools/licenses/cudnn/LICENSE",
-            license_text_type="local_address",
-        ),
-    ]
->>>>>>> 12d03cae
 
     return licenses
 
